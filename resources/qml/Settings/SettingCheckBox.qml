// Copyright (c) 2018 Ultimaker B.V.
// Uranium is released under the terms of the LGPLv3 or higher.

import QtQuick 2.7
import QtQuick.Layouts 1.2
import QtQuick.Controls 2.0

import UM 1.2 as UM

SettingItem
{
    id: base
    property var focusItem: control

    contents: MouseArea
    {
        id: control
        anchors.fill: parent
        hoverEnabled: true

        property bool checked:
        {
            // FIXME this needs to go away once 'resolve' is combined with 'value' in our data model.
            // Stacklevels
            // 0: user  -> unsaved change
            // 1: quality changes  -> saved change
            // 2: quality
            // 3: material  -> user changed material in materials page
            // 4: variant
            // 5: machine
            var value;
            if ((base.resolve != "None") && (stackLevel != 0) && (stackLevel != 1)) {
                // We have a resolve function. Indicates that the setting is not settable per extruder and that
                // we have to choose between the resolved value (default) and the global value
                // (if user has explicitly set this).
                value = base.resolve;
            } else {
                value = propertyProvider.properties.value;
            }

            switch(value)
            {
                case "True":
                    return true;
                case "False":
                    return false;
                default:
                    return value;
            }
        }

        Keys.onSpacePressed:
        {
            forceActiveFocus();
            propertyProvider.setPropertyValue("value", !checked);
        }

        onClicked:
        {
            forceActiveFocus();
            propertyProvider.setPropertyValue("value", !checked);
        }

        Keys.onTabPressed:
        {
            base.setActiveFocusToNextSetting(true)
        }
        Keys.onBacktabPressed:
        {
            base.setActiveFocusToNextSetting(false)
        }

        onActiveFocusChanged:
        {
            if(activeFocus)
            {
                base.focusReceived();
            }
        }

        Rectangle
        {
            anchors
            {
                top: parent.top
                bottom: parent.bottom
                left: parent.left
            }
            width: height
            radius: 4
            color:
            {
                if(!enabled)
                {
                    return UM.Theme.getColor("setting_control_disabled")
                }
                else if(control.checked)
                {
                    return UM.Theme.getColor("checkbox_checked")
                }
                else if(control.containsMouse || control.activeFocus)
                {
                    return UM.Theme.getColor("setting_control_highlight")
                }
                else {
                    return UM.Theme.getColor("setting_control")
                }
                
            }

            border.width: UM.Theme.getSize("default_lining").width
            border.color:
            {
                if(!enabled)
                {
                    return UM.Theme.getColor("setting_control_disabled_border")
                }
                if(control.containsMouse || control.activeFocus)
                {
                    return UM.Theme.getColor("setting_control_border_highlight")
                }
                return UM.Theme.getColor("setting_control_border")
            }

            UM.RecolorImage {
                anchors.verticalCenter: parent.verticalCenter
                anchors.horizontalCenter: parent.horizontalCenter
                width: Math.round(parent.width / 2.5)
                height: Math.round(parent.height / 2.5)
                sourceSize.width: width
                sourceSize.height: width
<<<<<<< HEAD
                color: !enabled ? UM.Theme.getColor("setting_control_disabled_text") : UM.Theme.getColor("setting_control_text");
                source: UM.Theme.getIcon("check-outline")
=======
                color: !enabled ? UM.Theme.getColor("setting_control_disabled_text") : UM.Theme.getColor("checkbox_mark");
                source: UM.Theme.getIcon("check")
>>>>>>> 3ed8ea4a
                opacity: control.checked ? 1 : 0
                Behavior on opacity { NumberAnimation { duration: 100; } }
            }
        }
    }
}<|MERGE_RESOLUTION|>--- conflicted
+++ resolved
@@ -129,13 +129,8 @@
                 height: Math.round(parent.height / 2.5)
                 sourceSize.width: width
                 sourceSize.height: width
-<<<<<<< HEAD
                 color: !enabled ? UM.Theme.getColor("setting_control_disabled_text") : UM.Theme.getColor("setting_control_text");
                 source: UM.Theme.getIcon("check-outline")
-=======
-                color: !enabled ? UM.Theme.getColor("setting_control_disabled_text") : UM.Theme.getColor("checkbox_mark");
-                source: UM.Theme.getIcon("check")
->>>>>>> 3ed8ea4a
                 opacity: control.checked ? 1 : 0
                 Behavior on opacity { NumberAnimation { duration: 100; } }
             }
