{
    "name": "FDM Printer Base Description",
    "version": 2,
    "metadata": {
        "type": "machine",
        "author": "Ultimaker",
        "category": "Other",
        "manufacturer": "Unknown",
        "setting_version": 1,
        "file_formats": "text/x-gcode;application/x-stl-ascii;application/x-stl-binary;application/x-wavefront-obj;application/x3g",
        "visible": false,
        "has_materials": true,
        "preferred_material": "generic_pla",
        "preferred_quality_type": "normal",
        "machine_extruder_trains": {
            "0": "fdmextruder"
        },
        "supports_usb_connection": true
    },
    "settings": {
        "machine_settings": {
            "label": "Machine",
            "type": "category",
            "description": "Machine specific settings",
            "icon": "printer-3d",
            "children": {
                "machine_name": {
                    "label": "Machine Type",
                    "description": "The name of your 3D printer model.",
                    "default_value": "Unknown",
                    "type": "str",
                    "settable_per_mesh": false,
                    "settable_per_extruder": false,
                    "settable_per_meshgroup": false
                },
                "machine_show_variants": {
                    "label": "Show Machine Variants",
                    "description": "Whether to show the different variants of this machine, which are described in separate json files.",
                    "default_value": false,
                    "type": "bool",
                    "settable_per_mesh": false,
                    "settable_per_extruder": false,
                    "settable_per_meshgroup": false
                },
                "machine_start_gcode": {
                    "label": "Start G-code",
                    "description": "G-code commands to be executed at the very start - separated by \\n.",
                    "default_value": "G28 ;Home\nG1 Z15.0 F6000 ;Move the platform down 15mm\n;Prime the extruder\nG92 E0\nG1 F200 E3\nG92 E0",
                    "type": "str",
                    "settable_per_mesh": false,
                    "settable_per_extruder": false,
                    "settable_per_meshgroup": false
                },
                "machine_middle_gcode": {
                    "label": "Middle G-code",
                    "description": "G-code commands to be executed when coordinate system changed - separated by \\n.",
                    "default_value": ";Machine middle Gcode\n",
                    "type": "str",
                    "settable_per_mesh": false,
                    "settable_per_extruder": false,
                    "settable_per_meshgroup": false
                },
                "machine_end_gcode": {
                    "label": "End G-code",
                    "description": "G-code commands to be executed at the very end - separated by \\n.",
                    "default_value": "M104 S0\nM140 S0\n;Retract the filament\nG92 E1\nG1 E-1 F300\nG28 X0 Y0\nM84",
                    "type": "str",
                    "settable_per_mesh": false,
                    "settable_per_extruder": false,
                    "settable_per_meshgroup": false
                },
                "material_guid": {
                    "label": "Material GUID",
                    "description": "GUID of the material. This is set automatically. ",
                    "default_value": "",
                    "type": "str",
                    "enabled": false
                },
                "material_diameter": {
                    "label": "Diameter",
                    "description": "Adjusts the diameter of the filament used. Match this value with the diameter of the used filament.",
                    "unit": "mm",
                    "type": "float",
                    "default_value": 1.75,
                    "minimum_value": "0.0001",
                    "minimum_value_warning": "0.4",
                    "maximum_value_warning": "2.4",
                    "enabled": "machine_gcode_flavor != \"UltiGCode\"",
                    "settable_per_mesh": false,
                    "settable_per_extruder": true
                },
                "material_bed_temp_wait": {
                    "label": "Wait for Build Plate Heatup",
                    "description": "Whether to insert a command to wait until the build plate temperature is reached at the start.",
                    "default_value": true,
                    "type": "bool",
                    "settable_per_mesh": false,
                    "settable_per_extruder": false,
                    "settable_per_meshgroup": false
                },
                "material_print_temp_wait": {
                    "label": "Wait for Nozzle Heatup",
                    "description": "Whether to wait until the nozzle temperature is reached at the start.",
                    "default_value": true,
                    "type": "bool",
                    "enabled": "machine_nozzle_temp_enabled",
                    "settable_per_mesh": false,
                    "settable_per_extruder": false,
                    "settable_per_meshgroup": false
                },
                "material_print_temp_prepend": {
                    "label": "Include Material Temperatures",
                    "description": "Whether to include nozzle temperature commands at the start of the gcode. When the start_gcode already contains nozzle temperature commands Cura frontend will automatically disable this setting.",
                    "default_value": true,
                    "type": "bool",
                    "enabled": "machine_nozzle_temp_enabled",
                    "settable_per_mesh": false,
                    "settable_per_extruder": false,
                    "settable_per_meshgroup": false
                },
                "material_bed_temp_prepend": {
                    "label": "Include Build Plate Temperature",
                    "description": "Whether to include build plate temperature commands at the start of the gcode. When the start_gcode already contains build plate temperature commands Cura frontend will automatically disable this setting.",
                    "default_value": true,
                    "type": "bool",
                    "settable_per_mesh": false,
                    "settable_per_extruder": false,
                    "settable_per_meshgroup": false
                },
                "machine_width": {
                    "label": "Machine Width",
                    "description": "The width (X-direction) of the printable area.",
                    "default_value": 100,
                    "type": "float",
                    "settable_per_mesh": false,
                    "settable_per_extruder": false,
                    "settable_per_meshgroup": false
                },
                "machine_depth": {
                    "label": "Machine Depth",
                    "description": "The depth (Y-direction) of the printable area.",
                    "default_value": 100,
                    "type": "float",
                    "settable_per_mesh": false,
                    "settable_per_extruder": false,
                    "settable_per_meshgroup": false
                },
                "machine_shape": {
                    "label": "Build Plate Shape",
                    "description": "The shape of the build plate without taking unprintable areas into account.",
                    "default_value": "rectangular",
                    "type": "enum",
                    "options": {
                        "rectangular": "Rectangular",
                        "elliptic": "Elliptic"
                    },
                    "settable_per_mesh": false,
                    "settable_per_extruder": false,
                    "settable_per_meshgroup": false
                },
                "machine_buildplate_type": {
                    "label": "Build Plate Material",
                    "description": "The material of the build plate installed on the printer.",
                    "default_value": "glass",
                    "type": "enum",
                    "options": {
                        "glass": "Glass",
                        "aluminum": "Aluminum"
                    },
                    "settable_per_mesh": false,
                    "settable_per_extruder": false,
                    "settable_per_meshgroup": false
                },
                "machine_height": {
                    "label": "Machine Height",
                    "description": "The height (Z-direction) of the printable area.",
                    "default_value": 100,
                    "type": "float",
                    "settable_per_mesh": false,
                    "settable_per_extruder": false,
                    "settable_per_meshgroup": false
                },
                "machine_heated_bed": {
                    "label": "Has Heated Build Plate",
                    "description": "Whether the machine has a heated build plate present.",
                    "default_value": false,
                    "type": "bool",
                    "settable_per_mesh": false,
                    "settable_per_extruder": false,
                    "settable_per_meshgroup": false
                },
                "machine_five_axis": {
                    "label": "Has additional axes",
                    "description": "If the machine has additional axes",
                    "default_value": false,
                    "type": "bool",
                    "settable_per_mesh": false,
                    "settable_per_extruder": false,
                    "settable_per_meshgroup": false
                },
                "machine_hybrid": {
                    "label": "Is hybrid device",
                    "description": "Is the machine has abolity to change heated bed and five axis module",
                    "default_value": false,
                    "type": "bool",
                    "settable_per_mesh": false,
                    "settable_per_extruder": false,
                    "settable_per_meshgroup": false
                },
                "machine_heated_build_volume": {
                    "label": "Has Build Volume Temperature Stabilization",
                    "description": "Whether the machine is able to stabilize the build volume temperature.",
                    "default_value": false,
                    "type": "bool",
                    "settable_per_mesh": false,
                    "settable_per_extruder": false,
                    "settable_per_meshgroup": false
                },
                "machine_center_is_zero": {
                    "label": "Is Center Origin",
                    "description": "Whether the X/Y coordinates of the zero position of the printer is at the center of the printable area.",
                    "default_value": false,
                    "type": "bool",
                    "settable_per_mesh": false,
                    "settable_per_extruder": false,
                    "settable_per_meshgroup": false
                },
                "machine_extruder_count": {
                    "label": "Number of Extruders",
                    "description": "Number of extruder trains. An extruder train is the combination of a feeder, bowden tube, and nozzle.",
                    "default_value": 1,
                    "minimum_value": "1",
                    "maximum_value": "16",
                    "type": "int",
                    "settable_per_mesh": false,
                    "settable_per_extruder": false,
                    "settable_per_meshgroup": false
                },
                "extruders_enabled_count": {
                    "label": "Number of Extruders that are enabled",
                    "description": "Number of extruder trains that are enabled; automatically set in software",
                    "value": "machine_extruder_count",
                    "default_value": 1,
                    "minimum_value": "1",
                    "maximum_value": "16",
                    "type": "int",
                    "settable_per_mesh": false,
                    "settable_per_extruder": false,
                    "settable_per_meshgroup": false
                },
                "machine_nozzle_tip_outer_diameter": {
                    "label": "Outer nozzle diameter",
                    "description": "The outer diameter of the tip of the nozzle.",
                    "unit": "mm",
                    "default_value": 1,
                    "type": "float",
                    "settable_per_mesh": false,
                    "settable_per_extruder": true,
                    "settable_per_meshgroup": false,
                    "settable_globally": false
                },
                "machine_nozzle_head_distance": {
                    "label": "Nozzle length",
                    "description": "The height difference between the tip of the nozzle and the lowest part of the print head.",
                    "unit": "mm",
                    "default_value": 3,
                    "type": "float",
                    "settable_per_mesh": false,
                    "settable_per_extruder": true,
                    "settable_per_meshgroup": false
                },
                "machine_nozzle_expansion_angle": {
                    "label": "Nozzle angle",
                    "description": "The angle between the horizontal plane and the conical part right above the tip of the nozzle.",
                    "unit": "°",
                    "type": "int",
                    "default_value": 45,
                    "maximum_value": "89",
                    "minimum_value": "1",
                    "settable_per_mesh": false,
                    "settable_per_extruder": false,
                    "settable_per_meshgroup": false
                },
                "machine_heat_zone_length": {
                    "label": "Heat zone length",
                    "description": "The distance from the tip of the nozzle in which heat from the nozzle is transferred to the filament.",
                    "unit": "mm",
                    "default_value": 16,
                    "type": "float",
                    "settable_per_mesh": false,
                    "settable_per_extruder": true,
                    "settable_per_meshgroup": false
                },
                "machine_filament_park_distance": {
                    "label": "Filament Park Distance",
                    "description": "The distance from the tip of the nozzle where to park the filament when an extruder is no longer used.",
                    "unit": "mm",
                    "default_value": 16,
                    "value": "machine_heat_zone_length",
                    "type": "float",
                    "settable_per_mesh": false,
                    "settable_per_extruder": true,
                    "settable_per_meshgroup": false
                },
                "machine_nozzle_temp_enabled": {
                    "label": "Enable Nozzle Temperature Control",
                    "description": "Whether to control temperature from Cura. Turn this off to control nozzle temperature from outside of Cura.",
                    "default_value": true,
                    "value": "machine_gcode_flavor != \"UltiGCode\"",
                    "type": "bool",
                    "settable_per_mesh": false,
                    "settable_per_extruder": true,
                    "settable_per_meshgroup": false
                },
                "machine_nozzle_heat_up_speed": {
                    "label": "Heat up speed",
                    "description": "The speed (°C/s) by which the nozzle heats up averaged over the window of normal printing temperatures and the standby temperature.",
                    "default_value": 2.0,
                    "unit": "°C/s",
                    "type": "float",
                    "enabled": "machine_nozzle_temp_enabled",
                    "settable_per_mesh": false,
                    "settable_per_extruder": true
                },
                "machine_nozzle_cool_down_speed": {
                    "label": "Cool down speed",
                    "description": "The speed (°C/s) by which the nozzle cools down averaged over the window of normal printing temperatures and the standby temperature.",
                    "default_value": 2.0,
                    "unit": "°C/s",
                    "type": "float",
                    "enabled": "machine_nozzle_temp_enabled",
                    "settable_per_mesh": false,
                    "settable_per_extruder": true
                },
                "machine_min_cool_heat_time_window": {
                    "label": "Minimal Time Standby Temperature",
                    "description": "The minimal time an extruder has to be inactive before the nozzle is cooled. Only when an extruder is not used for longer than this time will it be allowed to cool down to the standby temperature.",
                    "default_value": 50.0,
                    "unit": "s",
                    "type": "float",
                    "enabled": "machine_nozzle_temp_enabled",
                    "settable_per_mesh": false,
                    "settable_per_extruder": true
                },
                "machine_gcode_flavor": {
                    "label": "G-code flavour",
                    "description": "The type of g-code to be generated.",
                    "type": "enum",
                    "options": {
                        "RepRap (Marlin/Sprinter)": "Marlin",
                        "RepRap (Volumetric)": "Marlin (Volumetric)",
                        "RepRap (RepRap)": "RepRap",
                        "UltiGCode": "Ultimaker 2",
                        "Griffin": "Griffin",
                        "Makerbot": "Makerbot",
                        "BFB": "Bits from Bytes",
                        "MACH3": "Mach3",
                        "Repetier": "Repetier"
                    },
                    "default_value": "RepRap (Marlin/Sprinter)",
                    "settable_per_mesh": false,
                    "settable_per_extruder": false,
                    "settable_per_meshgroup": false
                },
                "machine_firmware_retract": {
                    "label": "Firmware Retraction",
                    "description": "Whether to use firmware retract commands (G10/G11) instead of using the E property in G1 commands to retract the material.",
                    "type": "bool",
                    "default_value": false,
                    "value": "machine_gcode_flavor == 'RepRap (Volumetric)' or machine_gcode_flavor == 'UltiGCode' or machine_gcode_flavor == 'BFB'",
                    "settable_per_mesh": false,
                    "settable_per_extruder": false,
                    "settable_per_meshgroup": false
                },
                "machine_disallowed_areas": {
                    "label": "Disallowed areas",
                    "description": "A list of polygons with areas the print head is not allowed to enter.",
                    "type": "polygons",
                    "default_value": [],
                    "settable_per_mesh": false,
                    "settable_per_extruder": false,
                    "settable_per_meshgroup": false
                },
                "nozzle_disallowed_areas": {
                    "label": "Nozzle Disallowed Areas",
                    "description": "A list of polygons with areas the nozzle is not allowed to enter.",
                    "type": "polygons",
                    "default_value": [],
                    "settable_per_mesh": false,
                    "settable_per_extruder": false,
                    "settable_per_meshgroup": false
                },
                "machine_head_polygon": {
                    "label": "Machine head polygon",
                    "description": "A 2D silhouette of the print head (fan caps excluded).",
                    "type": "polygon",
                    "default_value": [
                        [
                            -1,
                            1
                        ],
                        [
                            -1,
                            -1
                        ],
                        [
                            1,
                            -1
                        ],
                        [
                            1,
                            1
                        ]
                    ],
                    "settable_per_mesh": false,
                    "settable_per_extruder": false,
                    "settable_per_meshgroup": false
                },
                "machine_head_with_fans_polygon": {
                    "label": "Machine head & Fan polygon",
                    "description": "A 2D silhouette of the print head (fan caps included).",
                    "type": "polygon",
                    "default_value": [
                        [
                            -20,
                            10
                        ],
                        [
                            10,
                            10
                        ],
                        [
                            10,
                            -10
                        ],
                        [
                            -20,
                            -10
                        ]
                    ],
                    "settable_per_mesh": false,
                    "settable_per_extruder": false,
                    "settable_per_meshgroup": false
                },
                "gantry_height": {
                    "label": "Gantry height",
                    "description": "The height difference between the tip of the nozzle and the gantry system (X and Y axes).",
                    "default_value": 99999999999,
                    "type": "float",
                    "settable_per_mesh": false,
                    "settable_per_extruder": false,
                    "settable_per_meshgroup": false
                },
                "machine_nozzle_id": {
                    "label": "Nozzle ID",
                    "description": "The nozzle ID for an extruder train, such as \"AA 0.4\" and \"BB 0.8\".",
                    "type": "str",
                    "default_value": "unknown",
                    "settable_per_mesh": false,
                    "settable_per_extruder": true
                },
                "machine_nozzle_size": {
                    "label": "Nozzle Diameter",
                    "description": "The inner diameter of the nozzle. Change this setting when using a non-standard nozzle size.",
                    "unit": "mm",
                    "type": "float",
                    "default_value": 0.4,
                    "minimum_value": "0.001",
                    "maximum_value_warning": "10",
                    "settable_per_mesh": false,
                    "settable_per_extruder": true
                },
                "machine_use_extruder_offset_to_offset_coords": {
                    "label": "Offset With Extruder",
                    "description": "Apply the extruder offset to the coordinate system.",
                    "type": "bool",
                    "default_value": true,
                    "settable_per_mesh": false,
                    "settable_per_extruder": false,
                    "settable_per_meshgroup": false
                },
                "extruder_prime_pos_z": {
                    "label": "Extruder Prime Z Position",
                    "description": "The Z coordinate of the position where the nozzle primes at the start of printing.",
                    "type": "float",
                    "unit": "mm",
                    "default_value": 0,
                    "minimum_value_warning": "0",
                    "maximum_value": "machine_height",
                    "settable_per_mesh": false,
                    "settable_per_extruder": true
                },
                "extruder_prime_pos_abs": {
                    "label": "Absolute Extruder Prime Position",
                    "description": "Make the extruder prime position absolute rather than relative to the last-known location of the head.",
                    "type": "bool",
                    "default_value": false,
                    "settable_per_mesh": false,
                    "settable_per_extruder": true
                },
                "machine_max_feedrate_x": {
                    "label": "Maximum Speed X",
                    "description": "The maximum speed for the motor of the X-direction.",
                    "unit": "mm/s",
                    "type": "float",
                    "default_value": 500,
                    "settable_per_mesh": false,
                    "settable_per_extruder": false,
                    "settable_per_meshgroup": false
                },
                "machine_max_feedrate_y": {
                    "label": "Maximum Speed Y",
                    "description": "The maximum speed for the motor of the Y-direction.",
                    "unit": "mm/s",
                    "type": "float",
                    "default_value": 500,
                    "settable_per_mesh": false,
                    "settable_per_extruder": false,
                    "settable_per_meshgroup": false
                },
                "machine_max_feedrate_z": {
                    "label": "Maximum Speed Z",
                    "description": "The maximum speed for the motor of the Z-direction.",
                    "unit": "mm/s",
                    "type": "float",
                    "default_value": 5,
                    "settable_per_mesh": false,
                    "settable_per_extruder": false,
                    "settable_per_meshgroup": false
                },
                "machine_max_feedrate_e": {
                    "label": "Maximum Feedrate",
                    "description": "The maximum speed of the filament.",
                    "unit": "mm/s",
                    "type": "float",
                    "default_value": 299792458000,
                    "settable_per_mesh": false,
                    "settable_per_extruder": false,
                    "settable_per_meshgroup": false
                },
                "machine_max_acceleration_x": {
                    "label": "Maximum Acceleration X",
                    "description": "Maximum acceleration for the motor of the X-direction",
                    "unit": "mm/s²",
                    "type": "float",
                    "default_value": 9000,
                    "settable_per_mesh": false,
                    "settable_per_extruder": false,
                    "settable_per_meshgroup": false
                },
                "machine_max_acceleration_y": {
                    "label": "Maximum Acceleration Y",
                    "description": "Maximum acceleration for the motor of the Y-direction.",
                    "unit": "mm/s²",
                    "type": "float",
                    "default_value": 9000,
                    "settable_per_mesh": false,
                    "settable_per_extruder": false,
                    "settable_per_meshgroup": false
                },
                "machine_max_acceleration_z": {
                    "label": "Maximum Acceleration Z",
                    "description": "Maximum acceleration for the motor of the Z-direction.",
                    "unit": "mm/s²",
                    "type": "float",
                    "default_value": 100,
                    "settable_per_mesh": false,
                    "settable_per_extruder": false,
                    "settable_per_meshgroup": false
                },
                "machine_max_acceleration_e": {
                    "label": "Maximum Filament Acceleration",
                    "description": "Maximum acceleration for the motor of the filament.",
                    "unit": "mm/s²",
                    "type": "float",
                    "default_value": 10000,
                    "settable_per_mesh": false,
                    "settable_per_extruder": false,
                    "settable_per_meshgroup": false
                },
                "machine_acceleration": {
                    "label": "Default Acceleration",
                    "description": "The default acceleration of print head movement.",
                    "unit": "mm/s²",
                    "type": "float",
                    "default_value": 4000,
                    "settable_per_mesh": false,
                    "settable_per_extruder": false,
                    "settable_per_meshgroup": false
                },
                "machine_max_jerk_xy": {
                    "label": "Default X-Y Jerk",
                    "description": "Default jerk for movement in the horizontal plane.",
                    "unit": "mm/s",
                    "type": "float",
                    "default_value": 20.0,
                    "minimum_value": "0",
                    "settable_per_mesh": false,
                    "settable_per_extruder": false,
                    "settable_per_meshgroup": false
                },
                "machine_max_jerk_z": {
                    "label": "Default Z Jerk",
                    "description": "Default jerk for the motor of the Z-direction.",
                    "unit": "mm/s",
                    "type": "float",
                    "default_value": 0.4,
                    "minimum_value": "0",
                    "settable_per_mesh": false,
                    "settable_per_extruder": false,
                    "settable_per_meshgroup": false
                },
                "machine_max_jerk_e": {
                    "label": "Default Filament Jerk",
                    "description": "Default jerk for the motor of the filament.",
                    "unit": "mm/s",
                    "type": "float",
                    "default_value": 5.0,
                    "minimum_value": "0",
                    "settable_per_mesh": false,
                    "settable_per_extruder": false,
                    "settable_per_meshgroup": false
                },
                "machine_steps_per_mm_x": {
                    "label": "Steps per Millimeter (X)",
                    "description": "How many steps of the stepper motor will result in one millimeter of movement in the X direction.",
                    "type": "int",
                    "default_value": 50,
                    "minimum_value": "0.0000001",
                    "settable_per_mesh": false,
                    "settable_per_extruder": true
                },
                "machine_steps_per_mm_y": {
                    "label": "Steps per Millimeter (Y)",
                    "description": "How many steps of the stepper motor will result in one millimeter of movement in the Y direction.",
                    "type": "int",
                    "default_value": 50,
                    "minimum_value": "0.0000001",
                    "settable_per_mesh": false,
                    "settable_per_extruder": true
                },
                "machine_steps_per_mm_z": {
                    "label": "Steps per Millimeter (Z)",
                    "description": "How many steps of the stepper motor will result in one millimeter of movement in the Z direction.",
                    "type": "int",
                    "default_value": 50,
                    "minimum_value": "0.0000001",
                    "settable_per_mesh": false,
                    "settable_per_extruder": true
                },
                "machine_steps_per_mm_e": {
                    "label": "Steps per Millimeter (E)",
                    "description": "How many steps of the stepper motors will result in one millimeter of extrusion.",
                    "type": "int",
                    "default_value": 1600,
                    "minimum_value": "0.0000001",
                    "settable_per_mesh": false,
                    "settable_per_extruder": true
                },
                "machine_endstop_positive_direction_x": {
                    "label": "X Endstop in Positive Direction",
                    "description": "Whether the endstop of the X axis is in the positive direction (high X coordinate) or negative (low X coordinate).",
                    "type": "bool",
                    "default_value": false,
                    "settable_per_mesh": false,
                    "settable_per_extruder": true
                },
                "machine_endstop_positive_direction_y": {
                    "label": "Y Endstop in Positive Direction",
                    "description": "Whether the endstop of the Y axis is in the positive direction (high Y coordinate) or negative (low Y coordinate).",
                    "type": "bool",
                    "default_value": false,
                    "settable_per_mesh": false,
                    "settable_per_extruder": true
                },
                "machine_endstop_positive_direction_z": {
                    "label": "Z Endstop in Positive Direction",
                    "description": "Whether the endstop of the Z axis is in the positive direction (high Z coordinate) or negative (low Z coordinate).",
                    "type": "bool",
                    "default_value": true,
                    "settable_per_mesh": false,
                    "settable_per_extruder": true
                },
                "machine_minimum_feedrate": {
                    "label": "Minimum Feedrate",
                    "description": "The minimal movement speed of the print head.",
                    "unit": "mm/s",
                    "type": "float",
                    "default_value": 0.0,
                    "settable_per_mesh": false,
                    "settable_per_extruder": false,
                    "settable_per_meshgroup": false
                },
                "machine_feeder_wheel_diameter": {
                    "label": "Feeder Wheel Diameter",
                    "description": "The diameter of the wheel that drives the material in the feeder.",
                    "unit": "mm",
                    "type": "float",
                    "default_value": 10.0,
                    "settable_per_mesh": false,
                    "settable_per_extruder": true
                },
                "machine_a_axis_multiplier": {
                    "label": "A Axis Multiplier",
                    "description": "A Axis Multiplier",
                    "type": "float",
                    "default_value": 1.0,
                    "settable_per_mesh": false,
                    "settable_per_extruder": false,
                    "settable_per_meshgroup": false
                },
                "machine_a_axis_divider": {
                    "label": "A Axis Divider",
                    "description": "A Axis Divider",
                    "type": "float",
                    "default_value": 1.0,
                    "settable_per_mesh": false,
                    "settable_per_extruder": false,
                    "settable_per_meshgroup": false
                },
                "machine_c_axis_multiplier": {
                    "label": "C Axis Multiplier",
                    "description": "C Axis Multiplier",
                    "type": "float",
                    "default_value": 1.0,
                    "settable_per_mesh": false,
                    "settable_per_extruder": false,
                    "settable_per_meshgroup": false
                },
                "machine_c_axis_divider": {
                    "label": "C Axis Divider",
                    "description": "C Axis Divider",
                    "type": "float",
                    "default_value": 1.0,
                    "settable_per_mesh": false,
                    "settable_per_extruder": false,
                    "settable_per_meshgroup": false
                }
            }
        },
        "printing_mode_category": {
            "label": "Printing Mode",
            "type": "category",
            "icon": "printer-3d",
            "description": "Printing Mode",
            "children": {
                "printing_mode": {
                    "label": "Printing Mode",
                    "description": "The main printing mode",
                    "type": "enum",
                    "options": {
                        "classic": "Classic",
                        "cylindrical": "5D Spiral",
                        "cylindrical_full": "5D Spiral Full"
                    },
                    "default_value": "classic",
                    "enabled": "machine_five_axis",
                    "settable_per_mesh": false,
                    "settable_per_extruder": false,
                    "settable_per_meshgroup": false
                },
                "cylindrical_mode_base_diameter": {
                    "label": "Base Diameter",
                    "description": "Diameter of cylindrical base in Coil5D printing mode",
                    "type": "float",
                    "unit": "mm",
                    "default_value": 6,
                    "enabled": "resolveOrValue('printing_mode') in ['cylindrical', 'cylindrical_full']",
                    "minimum_value": "4",
                    "minimum_value_warning": "5",
                    "settable_per_mesh": false,
                    "settable_per_extruder": false
                },
                "cylindrical_mode_overlap": {
                    "label": "Cylindrical Parts Overlap",
                    "description": "The value of cylindrical and center parts overlap",
                    "type": "float",
                    "unit": "mm",
                    "default_value": 0,
                    "enabled": "resolveOrValue('printing_mode') in ['cylindrical', 'cylindrical_full']",
                    "minimum_value": "0",
                    "maximum_value_warning": "2",
                    "maximum_value": "10",
                    "settable_per_mesh": false,
                    "settable_per_extruder": false
                },
                "spherical_mode_base_radius": {
                    "label": "Base Radius",
                    "description": "Radius of sphere base in 5D Spherical printing mode",
                    "type": "float",
                    "unit": "mm",
                    "default_value": 10,
                    "enabled": "resolveOrValue('printing_mode') in ['spherical', 'spherical_full']",
                    "minimum_value": "0",
                    "minimum_value_warning": "5",
                    "settable_per_mesh": false,
                    "settable_per_extruder": false
                },
                "non_printing_base_diameter": {
                    "label": "Non Printing Base Diameter",
                    "description": "Diameter of cylindrical base, assembled into tool base",
                    "type": "float",
                    "unit": "mm",
                    "default_value": 6,
                    "enabled": true,
                    "minimum_value": "4",
                    "minimum_value_warning": "5",
                    "settable_per_mesh": false,
                    "settable_per_extruder": false
                },
                "descrete_mode_mesh_rotation_matrix": {
                    "label": "Mesh Rotation Matrix",
                    "description": "Transformation matrix to be applied to the model when loading it from file.",
                    "type": "str",
                    "default_value": "[[1,0,0], [0,1,0], [0,0,1]]",
                    "enabled": false,
                    "settable_per_mesh": true,
                    "settable_per_meshgroup": true,
                    "settable_per_extruder": false
                },
                "descrete_mode_intermediate_planes": {
                    "label": "Intermediate planes",
                    "description": "Additional planes that will divide mesh between base planes",
                    "type": "int",
                    "minimum_value": "0",
                    "default_value": 0,
                    "settable_per_extruder": false,
                    "settable_per_mesh": false,
                    "settable_per_meshgroup": false,
                    "enabled": "resolveOrValue('printing_mode') == 'discrete'"
                },
                "descrete_mode_parts_intersection": {
                    "label": "Parts Intersection",
                    "description": "Intersection between separate parts of the print. This setting could improve adhesion between separate parts of the print",
                    "type": "float",
                    "unit": "mm",
                    "default_value": 0.1,
                    "value": "resolveOrValue('layer_height_0') / 2",
                    "minimum_value": "0",
                    "minimum_value_warning": "0",
                    "settable_per_mesh": false,
                    "settable_per_extruder": false,
                    "enabled": "resolveOrValue('printing_mode') == 'discrete'"
                }
            }
        },
        "reinforcement": {
            "label": "Reinforcement",
            "type": "category",
            "icon": "transit-connection-variant",
            "description": "All settings that add reinforcment (continious fiber) in the printed model",
            "children": {
                "reinforcement_enabled": {
                    "label": "Enable Reinforcement",
                    "description": "Enables the reinforcement.",
                    "type": "bool",
                    "default_value": false,
                    "enabled": "any(extruderValues('machine_fiber_extruder'))",
                    "value": false,
                    "settable_per_mesh": false,
                    "settable_per_extruder": false,
                    "children": {
                        "reinforcement_enabled_classic": {
                            "label": "Enable Reinforcement on Classic",
                            "description": "Enables the reinforcement while printing classic.",
                            "type": "bool",
                            "default_value": false,
                            "value": "reinforcement_enabled",
                            "enabled": "reinforcement_enabled",
                            "settable_per_mesh": false,
                            "settable_per_extruder": false
                        },
                        "reinforcement_enabled_cylindrical": {
                            "label": "Enable Reinforcement on Cylindrical",
                            "description": "Enables the reinforcement while printing cylindrical.",
                            "type": "bool",
                            "default_value": false,
                            "value": "reinforcement_enabled",
                            "enabled": "reinforcement_enabled",
                            "settable_per_mesh": false,
                            "settable_per_extruder": false
                        }
                    }
                },
                "reinforcement_start_height": {
                    "label": "Reinforcement start height",
                    "description": "Height, where reinforcement printing starts",
                    "unit": "mm",
                    "type": "float",
                    "default_value": 0.1,
                    "minimum_value": "0.001",
                    "enabled": "reinforcement_enabled",
                    "settable_per_mesh": false,
                    "settable_per_extruder": false,
                    "children": {
                        "reinforcement_start_layer": {
                            "label": "Reinforcement start layer",
                            "description": "Layer number, where reinforcement printing starts",
                            "type": "int",
                            "default_value": 2,
                            "minimum_value": "1",
                            "enabled": "reinforcement_enabled",
                            "value": "max(1, round((reinforcement_start_height) / layer_height) + 1) if layer_height != 0 else 0",
                            "settable_per_mesh": false,
                            "settable_per_extruder": false
                        }
                    }
                },
                "reinforcement_height": {
                    "label": "Reinforcement height",
                    "description": "Height, where reinforcement printing is used",
                    "unit": "mm",
                    "type": "float",
                    "default_value": 0.1,
                    "minimum_value": "0.001",
                    "enabled": "reinforcement_enabled",
                    "settable_per_mesh": false,
                    "settable_per_extruder": false,
                    "children": {
                        "reinforcement_layer_count": {
                            "label": "Reinforcement layer count",
                            "description": "How many layers will be reinforced",
                            "type": "int",
                            "default_value": 2,
                            "minimum_value": "1",
                            "enabled": "reinforcement_enabled",
                            "value": "max(1, round((reinforcement_height) / layer_height) + 1) if layer_height != 0 else 0",
                            "settable_per_mesh": false,
                            "settable_per_extruder": false
                        }
                    }
                },
                "reinforcement_bottom_skin_layers": {
                    "label": "Bottom Layers",
                    "description": "The number of bottom layers. When calculated by the bottom thickness, this value is rounded to a whole number.",
                    "minimum_value": "0",
                    "minimum_value_warning": "2",
                    "default_value": 4,
                    "type": "int",
                    "enabled": "reinforcement_enabled_classic",
                    "limit_to_extruder": "top_bottom_extruder_nr",
                    "settable_per_mesh": true
                },
                "reinforcement_top_skin_layers": {
                    "label": "Top Layers",
                    "description": "The number of top layers. When calculated by the top thickness, this value is rounded to a whole number.",
                    "default_value": 1,
                    "minimum_value": "0",
                    "maximum_value_warning": "100",
                    "type": "int",
                    "enabled": "reinforcement_enabled_classic",
                    "minimum_value_warning": "0",
                    "limit_to_extruder": "top_bottom_extruder_nr",
                    "settable_per_mesh": true
                },
                "reinforcement_type": {
                    "label": "Fiber fill type",
                    "description": "The fiber fill type chooses the algorithms which control how fiber will be used to reinforce the part.\n\nConcentric is good for reinforcing the walls of a part while Isotropic makes a part relatively stiff in all directions.",
                    "type": "enum",
                    "options": {
                        "concentric": "Concentric",
                        "isotropic": "Isotropic"
                    },
                    "default_value": "concentric",
                    "enabled": "reinforcement_enabled_classic",
                    "settable_per_mesh": false,
                    "settable_per_extruder": true
                },
                "reinforcement_walls_to_reinforce": {
                    "label": "Walls to Reinforce",
                    "description": "Select which walls will be reinforced with concentric fill",
                    "type": "enum",
                    "options": {
                        "all": "All Walls",
                        "outer": "Outer Walls",
                        "inner": "Inner Walls"
                    },
                    "default_value": "all",
                    "enabled": "reinforcement_enabled_classic",
                    "settable_per_mesh": false,
                    "settable_per_extruder": true
                },
                "reinforcement_concentric_fiber_rings": {
                    "label": "Concentric Fiber Rings",
                    "description": "The number of rings of concentric fiber fill added per layer. The more rings, the stronger your part.",
                    "default_value": 2,
                    "minimum_value": "0",
                    "maximum_value_warning": "10",
                    "type": "int",
                    "enabled": "reinforcement_enabled_classic",
                    "minimum_value_warning": "0",
                    "settable_per_mesh": true
                },
                "reinforcement_intermediate_layers": {
                    "label": "Intermediate Layers",
<<<<<<< HEAD
                    "description": "The number of intermediate layers between fiber layers.",
=======
                    "description": "The number of intermediate layers between fiber layers",
>>>>>>> 00dd35dd
                    "default_value": 0,
                    "minimum_value": "0",
                    "maximum_value_warning": "10",
                    "type": "int",
                    "enabled": "reinforcement_enabled_classic",
                    "minimum_value_warning": "0",
                    "settable_per_mesh": true
                },
                "reinforcement_min_fiber_line_length": {
                    "label": "Minimal Fiber Infill Distance",
                    "description": "The length of material extruded in straight line in the infill",
                    "unit": "mm",
                    "type": "float",
                    "default_value": 5.5,
                    "enabled": "reinforcement_enabled",
                    "minimum_value_warning": "-0.0001",
                    "maximum_value_warning": "10.0",
                    "settable_per_mesh": false,
                    "settable_per_extruder": true
                },
                "fiber_infill_angles": {
                    "label": "Fiber Infill Line Directions",
                    "description": "A list of fiber integer line directions to use when the fiber layers are printed. Elements from the list are used sequentially as the layers progress and when the end of the list is reached, it starts at the beginning again. The list items are separated by commas and the whole list is contained in square brackets. Default is an empty list which means use the traditional default angles (45 and 135 degrees).",
                    "type": "[int]",
                    "default_value": "[ ]",
                    "enabled": "reinforcement_enabled",
                    "limit_to_extruder": "top_bottom_extruder_nr",
                    "settable_per_mesh": true
                },
                "fiber_infill_extruder_nr": {
                    "label": "Fiber Infill Extruder",
                    "description": "The extruder train used for printing fiber infill. This is used in multi-extrusion.",
                    "type": "optional_extruder",
                    "default_value": "-1",
                    "settable_per_mesh": false,
                    "settable_per_extruder": false,
                    "settable_per_meshgroup": true,
                    "settable_globally": true,
                    "enabled": "extruders_enabled_count > 1 and reinforcement_enabled",
                    "children": {
                        "classic_fiber_infill_extruder_nr": {
                            "label": "Classic Fiber Infill Extruder",
                            "description": "The extruder train used for printing fiber infill. This is used in multi-extrusion.",
                            "type": "optional_extruder",
                            "value": "fiber_infill_extruder_nr",
                            "default_value": "-1",
                            "settable_per_mesh": false,
                            "settable_per_extruder": false,
                            "settable_per_meshgroup": true,
                            "settable_globally": true,
                            "enabled": "extruders_enabled_count > 1 and reinforcement_enabled"
                        },
                        "cylindrical_fiber_infill_extruder_nr": {
                            "label": "Cylindrical Fiber Infill Extruder",
                            "description": "The extruder train used for printing fiber infill. This is used in multi-extrusion.",
                            "type": "optional_extruder",
                            "value": "fiber_infill_extruder_nr",
                            "default_value": "-1",
                            "settable_per_mesh": false,
                            "settable_per_extruder": false,
                            "settable_per_meshgroup": true,
                            "settable_globally": true,
                            "enabled": "extruders_enabled_count > 1 and printing_mode == 'cylindrical' or printing_mode == 'cylindrical_full' and reinforcement_enabled"
                        }
                    }
                },
                "fiber_density": {
                    "label": "Fiber Density",
                    "description": "Adjusts the density of fiber of the print.",
                    "unit": "%",
                    "type": "float",
                    "default_value": 50,
                    "minimum_value": "0",
                    "maximum_value_warning": "100",
                    "limit_to_extruder": "infill_extruder_nr",
                    "settable_per_mesh": true,
                    "children": {
                         "fiber_line_distance": {
                             "label": "Fiber Line Distance",
                             "description": "Distance between the printed fiber lines. This setting is calculated by the fiber density and the fiber line width.",
                             "unit": "mm",
                             "type": "float",
                             "default_value": 2,
                             "minimum_value": "0",
                             "minimum_value_warning": "fiber_line_width",
                             "value": "0 if fiber_density == 0 else (fiber_infill_line_width * 100) / fiber_density * (2 if infill_pattern == 'grid' else (3 if infill_pattern == 'triangles' or infill_pattern == 'trihexagon' or infill_pattern == 'cubic' or infill_pattern == 'cubicsubdiv' else (2 if infill_pattern == 'tetrahedral' or infill_pattern == 'quarter_cubic' else (1 if infill_pattern == 'cross' or infill_pattern == 'cross_3d' else 1))))",
                             "limit_to_extruder": "infill_extruder_nr",
                             "settable_per_mesh": true
                 }
    }
}

            }
        },
        "resolution": {
            "label": "Quality",
            "type": "category",
            "icon": "format-line-spacing",
            "description": "All settings that influence the resolution of the print. These settings have a large impact on the quality (and print time)",
            "children": {
                "layer_height": {
                    "label": "Layer Height",
                    "description": "The height of each layer in mm. Higher values produce faster prints in lower resolution, lower values produce slower prints in higher resolution.",
                    "unit": "mm",
                    "type": "float",
                    "default_value": 0.1,
                    "minimum_value": "0.001",
                    "minimum_value_warning": "0.04",
                    "maximum_value_warning": "0.8 * min(extruderValues('machine_nozzle_size'))",
                    "settable_per_mesh": false,
                    "settable_per_extruder": false,
                    "children": {
                        "classic_layer_height": {
                            "label": "Classic Layer Height",
                            "description": "The height of each layer in mm. Higher values produce faster prints in lower resolution, lower values produce slower prints in higher resolution.",
                            "unit": "mm",
                            "type": "float",
                            "default_value": 0.1,
                            "value": "layer_height",
                            "minimum_value": "0.001",
                            "minimum_value_warning": "0.04",
                            "maximum_value_warning": "0.8 * min(extruderValues('machine_nozzle_size'))",
                            "settable_per_mesh": false,
                            "settable_per_extruder": false
                        },
                        "cylindrical_layer_height": {
                            "label": "Cylindrical Layer Height",
                            "description": "The height of each layer in mm. Higher values produce faster prints in lower resolution, lower values produce slower prints in higher resolution.",
                            "unit": "mm",
                            "type": "float",
                            "default_value": 0.1,
                            "value": "layer_height",
                            "minimum_value": "0.001",
                            "minimum_value_warning": "0.04",
                            "maximum_value_warning": "0.8 * min(extruderValues('machine_nozzle_size'))",
                            "settable_per_mesh": false,
                            "settable_per_extruder": false
                        }
                    }
                },
                "layer_height_0": {
                    "label": "Initial Layer Height",
                    "description": "The height of the initial layer in mm. A thicker initial layer makes adhesion to the build plate easier.",
                    "unit": "mm",
                    "type": "float",
                    "default_value": 0.3,
                    "resolve": "min(extruderValues('layer_height_0'))",
                    "minimum_value": "0.001",
                    "minimum_value_warning": "0.1",
                    "maximum_value_warning": "0.8 * min(extruderValues('machine_nozzle_size'))",
                    "settable_per_mesh": false,
                    "settable_per_extruder": false
                },
                "line_width": {
                    "label": "Line Width",
                    "description": "Width of a single line. Generally, the width of each line should correspond to the width of the nozzle. However, slightly reducing this value could produce better prints.",
                    "unit": "mm",
                    "minimum_value": "0.001",
                    "minimum_value_warning": "0.1 + 0.4 * machine_nozzle_size",
                    "maximum_value_warning": "2 * machine_nozzle_size",
                    "default_value": 0.4,
                    "type": "float",
                    "value": "machine_nozzle_size",
                    "settable_per_mesh": true,
                    "children": {
                        "wall_line_width": {
                            "label": "Wall Line Width",
                            "description": "Width of a single wall line.",
                            "unit": "mm",
                            "minimum_value": "0.001",
                            "minimum_value_warning": "0.1 + 0.4 * machine_nozzle_size",
                            "maximum_value_warning": "2 * machine_nozzle_size",
                            "value": "line_width",
                            "default_value": 0.4,
                            "type": "float",
                            "limit_to_extruder": "wall_0_extruder_nr if wall_x_extruder_nr == wall_0_extruder_nr else -1",
                            "settable_per_mesh": true,
                            "children": {
                                "wall_line_width_0": {
                                    "label": "Outer Wall Line Width",
                                    "description": "Width of the outermost wall line. By lowering this value, higher levels of detail can be printed.",
                                    "unit": "mm",
                                    "minimum_value": "0.001",
                                    "minimum_value_warning": "(0.1 + 0.4 * machine_nozzle_size) if outer_inset_first else 0.1 * machine_nozzle_size",
                                    "maximum_value_warning": "2 * machine_nozzle_size",
                                    "default_value": 0.4,
                                    "value": "wall_line_width",
                                    "type": "float",
                                    "limit_to_extruder": "wall_0_extruder_nr",
                                    "settable_per_mesh": true
                                },
                                "wall_line_width_x": {
                                    "label": "Inner Wall(s) Line Width",
                                    "description": "Width of a single wall line for all wall lines except the outermost one.",
                                    "unit": "mm",
                                    "minimum_value": "0.001",
                                    "minimum_value_warning": "0.1 + 0.4 * machine_nozzle_size",
                                    "maximum_value_warning": "2 * machine_nozzle_size",
                                    "default_value": 0.4,
                                    "value": "wall_line_width",
                                    "type": "float",
                                    "limit_to_extruder": "wall_x_extruder_nr",
                                    "settable_per_mesh": true
                                }
                            }
                        },
                        "skin_line_width": {
                            "label": "Top/Bottom Line Width",
                            "description": "Width of a single top/bottom line.",
                            "unit": "mm",
                            "minimum_value": "0.001",
                            "minimum_value_warning": "0.1 + 0.4 * machine_nozzle_size",
                            "maximum_value_warning": "2 * machine_nozzle_size",
                            "default_value": 0.4,
                            "type": "float",
                            "value": "line_width",
                            "enabled": "top_layers > 0 or bottom_layers > 0",
                            "limit_to_extruder": "top_bottom_extruder_nr",
                            "settable_per_mesh": true
                        },
                        "infill_line_width": {
                            "label": "Infill Line Width",
                            "description": "Width of a single infill line.",
                            "unit": "mm",
                            "minimum_value": "0.001",
                            "minimum_value_warning": "0.1 + 0.4 * machine_nozzle_size",
                            "maximum_value_warning": "3 * machine_nozzle_size",
                            "default_value": 0.4,
                            "type": "float",
                            "value": "line_width",
                            "enabled": "infill_sparse_density > 0",
                            "limit_to_extruder": "infill_extruder_nr",
                            "settable_per_mesh": true
                        },
                        "fiber_infill_line_width": {
                            "label": "Fiber Infill Line Width",
                            "description": "Width of a single fiber infill line.",
                            "unit": "mm",
                            "minimum_value": "0.001",
                            "minimum_value_warning": "0.1 + 0.4 * machine_nozzle_size",
                            "maximum_value_warning": "3 * machine_nozzle_size",
                            "default_value": 1.2,
                            "type": "float",
                            "value": "max(extruderValues('machine_nozzle_size'))",
                            "enabled": "infill_sparse_density > 0 and reinforcement_enabled",
                            "limit_to_extruder": "fiber_infill_extruder_nr",
                            "settable_per_mesh": false
                        },
                        "skirt_brim_line_width": {
                            "label": "Skirt/Brim Line Width",
                            "description": "Width of a single skirt or brim line.",
                            "unit": "mm",
                            "minimum_value": "0.001",
                            "minimum_value_warning": "0.1 + 0.4 * machine_nozzle_size",
                            "maximum_value_warning": "3 * machine_nozzle_size",
                            "default_value": 0.4,
                            "type": "float",
                            "value": "line_width",
                            "enabled": "resolveOrValue('adhesion_type') == 'skirt' or resolveOrValue('adhesion_type') == 'brim'",
                            "settable_per_mesh": false,
                            "settable_per_extruder": true
                        },
                        "support_line_width": {
                            "label": "Support Line Width",
                            "description": "Width of a single support structure line.",
                            "unit": "mm",
                            "minimum_value": "0.001",
                            "minimum_value_warning": "0.1 + 0.4 * machine_nozzle_size",
                            "maximum_value_warning": "3 * machine_nozzle_size",
                            "default_value": 0.4,
                            "type": "float",
                            "enabled": "support_enable",
                            "value": "line_width",
                            "limit_to_extruder": "support_infill_extruder_nr",
                            "settable_per_mesh": false,
                            "settable_per_extruder": true
                        },
                        "support_interface_line_width": {
                            "label": "Support Interface Line Width",
                            "description": "Width of a single line of support roof or floor.",
                            "unit": "mm",
                            "default_value": 0.4,
                            "minimum_value": "0.001",
                            "minimum_value_warning": "0.1 + 0.4 * machine_nozzle_size",
                            "maximum_value_warning": "2 * machine_nozzle_size",
                            "type": "float",
                            "enabled": "support_enable and support_interface_enable",
                            "limit_to_extruder": "support_interface_extruder_nr",
                            "value": "line_width",
                            "settable_per_mesh": false,
                            "settable_per_extruder": true,
                            "children": {
                                "support_roof_line_width": {
                                    "label": "Support Roof Line Width",
                                    "description": "Width of a single support roof line.",
                                    "unit": "mm",
                                    "default_value": 0.4,
                                    "minimum_value": "0.001",
                                    "minimum_value_warning": "0.4 * machine_nozzle_size",
                                    "maximum_value_warning": "2 * machine_nozzle_size",
                                    "type": "float",
                                    "enabled": "support_enable and support_roof_enable",
                                    "limit_to_extruder": "support_roof_extruder_nr",
                                    "value": "extruderValue(support_roof_extruder_nr, 'support_interface_line_width')",
                                    "settable_per_mesh": false,
                                    "settable_per_extruder": true
                                },
                                "support_bottom_line_width": {
                                    "label": "Support Floor Line Width",
                                    "description": "Width of a single support floor line.",
                                    "unit": "mm",
                                    "default_value": 0.4,
                                    "minimum_value": "0.001",
                                    "minimum_value_warning": "0.4 * machine_nozzle_size",
                                    "maximum_value_warning": "2 * machine_nozzle_size",
                                    "type": "float",
                                    "enabled": "support_enable and support_bottom_enable",
                                    "limit_to_extruder": "support_bottom_extruder_nr",
                                    "value": "extruderValue(support_bottom_extruder_nr, 'support_interface_line_width')",
                                    "settable_per_mesh": false,
                                    "settable_per_extruder": true
                                }
                            }
                        },
                        "prime_tower_line_width": {
                            "label": "Prime Tower Line Width",
                            "description": "Width of a single prime tower line.",
                            "type": "float",
                            "unit": "mm",
                            "enabled": "resolveOrValue('prime_tower_enable')",
                            "default_value": 0.4,
                            "value": "line_width",
                            "minimum_value": "0.001",
                            "minimum_value_warning": "0.1 + 0.4 * machine_nozzle_size",
                            "maximum_value_warning": "2 * machine_nozzle_size",
                            "settable_per_mesh": false,
                            "settable_per_extruder": true
                        },
                        "initial_layer_line_width_factor": {
                            "label": "Initial Layer Line Width",
                            "description": "Multiplier of the line width on the first layer. Increasing this could improve bed adhesion.",
                            "type": "float",
                            "unit": "%",
                            "default_value": 100.0,
                            "minimum_value": "0.001",
                            "maximum_value_warning": "150",
                            "settable_per_mesh": false,
                            "settable_per_extruder": true
                        }
                    }
                }
            }
        },
        "shell": {
            "label": "Shell",
            "icon": "shield-half-full",
            "description": "Shell",
            "type": "category",
            "children": {
                "wall_extruder_nr": {
                    "label": "Wall Extruder",
                    "description": "The extruder train used for printing the walls. This is used in multi-extrusion.",
                    "type": "optional_extruder",
                    "default_value": "-1",
                    "settable_per_mesh": false,
                    "settable_per_extruder": false,
                    "settable_per_meshgroup": true,
                    "settable_globally": true,
                    "enabled": "extruders_enabled_count > 1",
                    "children": {
                        "wall_0_extruder_nr": {
                            "label": "Outer Wall Extruder",
                            "description": "The extruder train used for printing the outer wall. This is used in multi-extrusion.",
                            "type": "optional_extruder",
                            "value": "wall_extruder_nr",
                            "default_value": "-1",
                            "settable_per_mesh": false,
                            "settable_per_extruder": false,
                            "settable_per_meshgroup": true,
                            "settable_globally": true,
                            "enabled": "extruders_enabled_count > 1"
                        },
                        "wall_x_extruder_nr": {
                            "label": "Inner Wall Extruder",
                            "description": "The extruder train used for printing the inner walls. This is used in multi-extrusion.",
                            "type": "optional_extruder",
                            "value": "wall_extruder_nr",
                            "default_value": "-1",
                            "settable_per_mesh": false,
                            "settable_per_extruder": false,
                            "settable_per_meshgroup": true,
                            "settable_globally": true,
                            "enabled": "extruders_enabled_count > 1"
                        }
                    }
                },
                "wall_thickness": {
                    "label": "Wall Thickness",
                    "description": "The thickness of the walls in the horizontal direction. This value divided by the wall line width defines the number of walls.",
                    "unit": "mm",
                    "default_value": 0.8,
                    "minimum_value": "0",
                    "minimum_value_warning": "line_width",
                    "maximum_value_warning": "10 * line_width",
                    "type": "float",
                    "limit_to_extruder": "wall_x_extruder_nr",
                    "settable_per_mesh": true,
                    "children": {
                        "wall_line_count": {
                            "label": "Wall Line Count",
                            "description": "The number of walls. When calculated by the wall thickness, this value is rounded to a whole number.",
                            "default_value": 2,
                            "minimum_value": "0",
                            "minimum_value_warning": "1",
                            "maximum_value_warning": "10",
                            "type": "int",
                            "value": "1 if magic_spiralize else max(1, round((wall_thickness - wall_line_width_0) / wall_line_width_x) + 1) if wall_thickness != 0 else 0",
                            "limit_to_extruder": "wall_x_extruder_nr",
                            "settable_per_mesh": true
                        }
                    }
                },
                "wall_0_wipe_dist": {
                    "label": "Outer Wall Wipe Distance",
                    "description": "Distance of a travel move inserted after the outer wall, to hide the Z seam better.",
                    "unit": "mm",
                    "type": "float",
                    "default_value": 0.2,
                    "value": "machine_nozzle_size / 2",
                    "minimum_value": "0",
                    "maximum_value_warning": "machine_nozzle_size * 2",
                    "limit_to_extruder": "wall_0_extruder_nr",
                    "settable_per_mesh": true
                },
                "roofing_extruder_nr": {
                    "label": "Top Surface Skin Extruder",
                    "description": "The extruder train used for printing the top most skin. This is used in multi-extrusion.",
                    "type": "optional_extruder",
                    "default_value": "-1",
                    "value": "top_bottom_extruder_nr",
                    "settable_per_mesh": false,
                    "settable_per_extruder": false,
                    "settable_per_meshgroup": true,
                    "settable_globally": true,
                    "enabled": "extruders_enabled_count > 1 and max(extruderValues('roofing_layer_count')) > 0 and max(extruderValues('top_layers')) > 0"
                },
                "roofing_layer_count": {
                    "label": "Top Surface Skin Layers",
                    "description": "The number of top most skin layers. Usually only one top most layer is sufficient to generate higher quality top surfaces.",
                    "default_value": 0,
                    "minimum_value": "0",
                    "maximum_value_warning": "top_layers - 1",
                    "type": "int",
                    "value": "0",
                    "limit_to_extruder": "roofing_extruder_nr",
                    "settable_per_mesh": true,
                    "enabled": "top_layers > 0"
                },
                "top_bottom_extruder_nr": {
                    "label": "Top/Bottom Extruder",
                    "description": "The extruder train used for printing the top and bottom skin. This is used in multi-extrusion.",
                    "type": "optional_extruder",
                    "default_value": "-1",
                    "settable_per_mesh": false,
                    "settable_per_extruder": false,
                    "settable_per_meshgroup": true,
                    "settable_globally": true,
                    "enabled": "extruders_enabled_count > 1"
                },
                "top_bottom_thickness": {
                    "label": "Top/Bottom Thickness",
                    "description": "The thickness of the top/bottom layers in the print. This value divided by the layer height defines the number of top/bottom layers.",
                    "unit": "mm",
                    "default_value": 0.8,
                    "minimum_value": "0",
                    "minimum_value_warning": "0.6",
                    "maximum_value": "machine_height",
                    "type": "float",
                    "limit_to_extruder": "top_bottom_extruder_nr",
                    "settable_per_mesh": true,
                    "children": {
                        "top_thickness": {
                            "label": "Top Thickness",
                            "description": "The thickness of the top layers in the print. This value divided by the layer height defines the number of top layers.",
                            "unit": "mm",
                            "default_value": 0.8,
                            "minimum_value": "0",
                            "minimum_value_warning": "0.2 + resolveOrValue('layer_height')",
                            "maximum_value": "machine_height",
                            "type": "float",
                            "value": "top_bottom_thickness",
                            "limit_to_extruder": "top_bottom_extruder_nr",
                            "settable_per_mesh": true,
                            "children": {
                                "top_layers": {
                                    "label": "Top Layers",
                                    "description": "The number of top layers. When calculated by the top thickness, this value is rounded to a whole number.",
                                    "default_value": 8,
                                    "minimum_value": "0",
                                    "maximum_value_warning": "100",
                                    "type": "int",
                                    "minimum_value_warning": "2",
                                    "value": "0 if infill_sparse_density == 100 else math.ceil(round(top_thickness / resolveOrValue('layer_height'), 4))",
                                    "limit_to_extruder": "top_bottom_extruder_nr",
                                    "settable_per_mesh": true
                                }
                            }
                        },
                        "bottom_thickness": {
                            "label": "Bottom Thickness",
                            "description": "The thickness of the bottom layers in the print. This value divided by the layer height defines the number of bottom layers.",
                            "unit": "mm",
                            "default_value": 0.6,
                            "minimum_value": "0",
                            "minimum_value_warning": "0.2 + resolveOrValue('layer_height')",
                            "type": "float",
                            "value": "top_bottom_thickness",
                            "maximum_value": "machine_height",
                            "limit_to_extruder": "top_bottom_extruder_nr",
                            "settable_per_mesh": true,
                            "children": {
                                "bottom_layers": {
                                    "label": "Bottom Layers",
                                    "description": "The number of bottom layers. When calculated by the bottom thickness, this value is rounded to a whole number.",
                                    "minimum_value": "0",
                                    "minimum_value_warning": "2",
                                    "default_value": 6,
                                    "type": "int",
                                    "value": "999999 if infill_sparse_density == 100 else math.ceil(round(bottom_thickness / resolveOrValue('layer_height'), 4))",
                                    "limit_to_extruder": "top_bottom_extruder_nr",
                                    "settable_per_mesh": true
                                }
                            }
                        }
                    }
                },
                "top_bottom_pattern": {
                    "label": "Top/Bottom Pattern",
                    "description": "The pattern of the top/bottom layers.",
                    "type": "enum",
                    "options": {
                        "lines": "Lines",
                        "concentric": "Concentric",
                        "zigzag": "Zig Zag"
                    },
                    "default_value": "lines",
                    "enabled": "top_layers > 0 or bottom_layers > 0",
                    "limit_to_extruder": "top_bottom_extruder_nr",
                    "settable_per_mesh": true
                },
                "top_bottom_pattern_0": {
                    "label": "Bottom Pattern Initial Layer",
                    "description": "The pattern on the bottom of the print on the first layer.",
                    "type": "enum",
                    "options": {
                        "lines": "Lines",
                        "concentric": "Concentric",
                        "zigzag": "Zig Zag"
                    },
                    "default_value": "lines",
                    "enabled": "top_layers > 0 or bottom_layers > 0",
                    "value": "top_bottom_pattern",
                    "limit_to_extruder": "top_bottom_extruder_nr",
                    "settable_per_mesh": true
                },
                "connect_skin_polygons": {
                    "label": "Connect Top/Bottom Polygons",
                    "description": "Connect top/bottom skin paths where they run next to each other. For the concentric pattern enabling this setting greatly reduces the travel time, but because the connections can happen midway over infill this feature can reduce the top surface quality.",
                    "type": "bool",
                    "default_value": false,
                    "enabled": "(top_layers > 0 or bottom_layers > 0) and top_bottom_pattern == 'concentric'",
                    "limit_to_extruder": "top_bottom_extruder_nr",
                    "settable_per_mesh": true
                },
                "skin_angles": {
                    "label": "Top/Bottom Line Directions",
                    "description": "A list of integer line directions to use when the top/bottom layers use the lines or zig zag pattern. Elements from the list are used sequentially as the layers progress and when the end of the list is reached, it starts at the beginning again. The list items are separated by commas and the whole list is contained in square brackets. Default is an empty list which means use the traditional default angles (45 and 135 degrees).",
                    "type": "[int]",
                    "default_value": "[ ]",
                    "enabled": "(top_layers > 0 or bottom_layers > 0) and top_bottom_pattern != 'concentric'",
                    "limit_to_extruder": "top_bottom_extruder_nr",
                    "settable_per_mesh": true
                },
                "wall_0_inset": {
                    "label": "Outer Wall Inset",
                    "description": "Inset applied to the path of the outer wall. If the outer wall is smaller than the nozzle, and printed after the inner walls, use this offset to get the hole in the nozzle to overlap with the inner walls instead of the outside of the model.",
                    "unit": "mm",
                    "type": "float",
                    "default_value": 0.0,
                    "value": "(machine_nozzle_size - wall_line_width_0) / 2 if (wall_line_width_0 < machine_nozzle_size and not outer_inset_first) else 0",
                    "minimum_value_warning": "0",
                    "maximum_value_warning": "machine_nozzle_size",
                    "limit_to_extruder": "wall_0_extruder_nr",
                    "settable_per_mesh": true
                },
                "optimize_wall_printing_order": {
                    "label": "Optimize Wall Printing Order",
                    "description": "Optimize the order in which walls are printed so as to reduce the number of retractions and the distance travelled. Most parts will benefit from this being enabled but some may actually take longer so please compare the print time estimates with and without optimization. First layer is not optimized when choosing brim as build plate adhesion type.",
                    "type": "bool",
                    "default_value": false,
                    "settable_per_mesh": true
                },
                "outer_inset_first": {
                    "label": "Outer Before Inner Walls",
                    "description": "Prints walls in order of outside to inside when enabled. This can help improve dimensional accuracy in X and Y when using a high viscosity plastic like ABS; however it can decrease outer surface print quality, especially on overhangs.",
                    "type": "bool",
                    "default_value": false,
                    "enabled": "wall_0_extruder_nr == wall_x_extruder_nr",
                    "settable_per_mesh": true
                },
                "alternate_extra_perimeter": {
                    "label": "Alternate Extra Wall",
                    "description": "Prints an extra wall at every other layer. This way infill gets caught between these extra walls, resulting in stronger prints.",
                    "type": "bool",
                    "default_value": false,
                    "limit_to_extruder": "infill_extruder_nr",
                    "settable_per_mesh": true
                },
                "travel_compensate_overlapping_walls_enabled": {
                    "label": "Compensate Wall Overlaps",
                    "description": "Compensate the flow for parts of a wall being printed where there is already a wall in place.",
                    "type": "bool",
                    "default_value": true,
                    "limit_to_extruder": "wall_x_extruder_nr",
                    "settable_per_mesh": true,
                    "children": {
                        "travel_compensate_overlapping_walls_0_enabled": {
                            "label": "Compensate Outer Wall Overlaps",
                            "description": "Compensate the flow for parts of an outer wall being printed where there is already a wall in place.",
                            "type": "bool",
                            "default_value": true,
                            "value": "travel_compensate_overlapping_walls_enabled",
                            "limit_to_extruder": "wall_0_extruder_nr",
                            "settable_per_mesh": true
                        },
                        "travel_compensate_overlapping_walls_x_enabled": {
                            "label": "Compensate Inner Wall Overlaps",
                            "description": "Compensate the flow for parts of an inner wall being printed where there is already a wall in place.",
                            "type": "bool",
                            "default_value": true,
                            "value": "travel_compensate_overlapping_walls_enabled",
                            "limit_to_extruder": "wall_x_extruder_nr",
                            "settable_per_mesh": true
                        }
                    }
                },
                "wall_min_flow": {
                    "label": "Minimum Wall Flow",
                    "description": "Minimum allowed percentage flow for a wall line. The wall overlap compensation reduces a wall's flow when it lies close to an existing wall. Walls whose flow is less than this value will be replaced with a travel move. When using this setting, you must enable the wall overlap compensation and print the outer wall before inner walls.",
                    "unit": "%",
                    "minimum_value": "0",
                    "maximum_value": "100",
                    "default_value": 0,
                    "type": "float",
                    "enabled": "travel_compensate_overlapping_walls_0_enabled or travel_compensate_overlapping_walls_x_enabled",
                    "settable_per_mesh": true,
                    "settable_per_extruder": false
                },
                "wall_min_flow_retract": {
                    "label": "Prefer Retract",
                    "description": "If enabled, retraction is used rather than combing for travel moves that replace walls whose flow is below the minimum flow threshold.",
                    "type": "bool",
                    "default_value": false,
                    "enabled": "(travel_compensate_overlapping_walls_0_enabled or travel_compensate_overlapping_walls_x_enabled) and wall_min_flow > 0",
                    "settable_per_mesh": true,
                    "settable_per_extruder": false
                },
                "fill_perimeter_gaps": {
                    "label": "Fill Gaps Between Walls",
                    "description": "Fills the gaps between walls where no walls fit.",
                    "type": "enum",
                    "options": {
                        "nowhere": "Nowhere",
                        "everywhere": "Everywhere"
                    },
                    "default_value": "everywhere",
                    "limit_to_extruder": "wall_0_extruder_nr",
                    "settable_per_mesh": true
                },
                "filter_out_tiny_gaps": {
                    "label": "Filter Out Tiny Gaps",
                    "description": "Filter out tiny gaps to reduce blobs on outside of model.",
                    "type": "bool",
                    "default_value": true,
                    "limit_to_extruder": "wall_0_extruder_nr",
                    "settable_per_mesh": true
                },
                "fill_outline_gaps": {
                    "label": "Print Thin Walls",
                    "description": "Print pieces of the model which are horizontally thinner than the nozzle size.",
                    "type": "bool",
                    "default_value": false,
                    "limit_to_extruder": "wall_0_extruder_nr",
                    "settable_per_mesh": true
                },
                "xy_offset": {
                    "label": "Horizontal Expansion",
                    "description": "Amount of offset applied to all polygons in each layer. Positive values can compensate for too big holes; negative values can compensate for too small holes.",
                    "unit": "mm",
                    "type": "float",
                    "minimum_value_warning": "-1",
                    "maximum_value_warning": "1",
                    "default_value": 0,
                    "limit_to_extruder": "wall_0_extruder_nr",
                    "settable_per_mesh": true
                },
                "xy_offset_layer_0": {
                    "label": "Initial Layer Horizontal Expansion",
                    "description": "Amount of offset applied to all polygons in the first layer. A negative value can compensate for squishing of the first layer known as \"elephant's foot\".",
                    "unit": "mm",
                    "type": "float",
                    "minimum_value_warning": "-1",
                    "maximum_value_warning": "1",
                    "default_value": 0,
                    "value": "xy_offset",
                    "limit_to_extruder": "wall_0_extruder_nr",
                    "settable_per_mesh": true
                },
                "z_seam_type": {
                    "label": "Z Seam Alignment",
                    "description": "Starting point of each path in a layer. When paths in consecutive layers start at the same point a vertical seam may show on the print. When aligning these near a user specified location, the seam is easiest to remove. When placed randomly the inaccuracies at the paths' start will be less noticeable. When taking the shortest path the print will be quicker.",
                    "type": "enum",
                    "options": {
                        "back": "User Specified",
                        "shortest": "Shortest",
                        "random": "Random",
                        "sharpest_corner": "Sharpest Corner"
                    },
                    "default_value": "sharpest_corner",
                    "limit_to_extruder": "wall_0_extruder_nr",
                    "settable_per_mesh": true
                },
                "z_seam_x": {
                    "label": "Z Seam X",
                    "description": "The X coordinate of the position near where to start printing each part in a layer.",
                    "unit": "mm",
                    "type": "float",
                    "default_value": 100.0,
                    "value": "machine_width / 2",
                    "enabled": "z_seam_type == 'back'",
                    "limit_to_extruder": "wall_0_extruder_nr",
                    "settable_per_mesh": true
                },
                "z_seam_y": {
                    "label": "Z Seam Y",
                    "description": "The Y coordinate of the position near where to start printing each part in a layer.",
                    "unit": "mm",
                    "type": "float",
                    "default_value": 100.0,
                    "value": "machine_depth * 3",
                    "enabled": "z_seam_type == 'back'",
                    "limit_to_extruder": "wall_0_extruder_nr",
                    "settable_per_mesh": true
                },
                "z_seam_corner": {
                    "label": "Seam Corner Preference",
                    "description": "Control whether corners on the model outline influence the position of the seam. None means that corners have no influence on the seam position. Hide Seam makes the seam more likely to occur on an inside corner. Expose Seam makes the seam more likely to occur on an outside corner. Hide or Expose Seam makes the seam more likely to occur at an inside or outside corner.",
                    "type": "enum",
                    "options": {
                        "z_seam_corner_none": "None",
                        "z_seam_corner_inner": "Hide Seam",
                        "z_seam_corner_outer": "Expose Seam",
                        "z_seam_corner_any": "Hide or Expose Seam"
                    },
                    "default_value": "z_seam_corner_inner",
                    "enabled": "z_seam_type != 'random'",
                    "limit_to_extruder": "wall_0_extruder_nr",
                    "settable_per_mesh": true
                },
                "z_seam_relative": {
                    "label": "Z Seam Relative",
                    "description": "When enabled, the z seam coordinates are relative to each part's centre. When disabled, the coordinates define an absolute position on the build plate.",
                    "unit": "mm",
                    "type": "bool",
                    "default_value": false,
                    "enabled": "z_seam_type == 'back'",
                    "limit_to_extruder": "wall_0_extruder_nr",
                    "settable_per_mesh": true
                },
                "skin_no_small_gaps_heuristic": {
                    "label": "Ignore Small Z Gaps",
                    "description": "When the model has small vertical gaps, about 5% extra computation time can be spent on generating top and bottom skin in these narrow spaces. In such case, disable the setting.",
                    "type": "bool",
                    "default_value": false,
                    "enabled": "top_layers > 0 or bottom_layers > 0",
                    "limit_to_extruder": "top_bottom_extruder_nr",
                    "settable_per_mesh": true
                },
                "skin_outline_count": {
                    "label": "Extra Skin Wall Count",
                    "description": "Replaces the outermost part of the top/bottom pattern with a number of concentric lines. Using one or two lines improves roofs that start on infill material.",
                    "default_value": 1,
                    "minimum_value": "0",
                    "maximum_value_warning": "10",
                    "type": "int",
                    "enabled": "top_layers > 0 or bottom_layers > 0",
                    "limit_to_extruder": "top_bottom_extruder_nr",
                    "settable_per_mesh": true
                },
                "ironing_enabled": {
                    "label": "Enable Ironing",
                    "description": "Go over the top surface one additional time, but without extruding material. This is meant to melt the plastic on top further, creating a smoother surface.",
                    "type": "bool",
                    "default_value": false,
                    "limit_to_extruder": "top_bottom_extruder_nr",
                    "settable_per_mesh": true
                },
                "ironing_only_highest_layer": {
                    "label": "Iron Only Highest Layer",
                    "description": "Only perform ironing on the very last layer of the mesh. This saves time if the lower layers don't need a smooth surface finish.",
                    "type": "bool",
                    "default_value": false,
                    "enabled": "ironing_enabled",
                    "limit_to_extruder": "top_bottom_extruder_nr",
                    "settable_per_mesh": true
                },
                "ironing_pattern": {
                    "label": "Ironing Pattern",
                    "description": "The pattern to use for ironing top surfaces.",
                    "type": "enum",
                    "options": {
                        "concentric": "Concentric",
                        "zigzag": "Zig Zag"
                    },
                    "default_value": "zigzag",
                    "enabled": "ironing_enabled",
                    "limit_to_extruder": "top_bottom_extruder_nr",
                    "settable_per_mesh": true
                },
                "ironing_line_spacing": {
                    "label": "Ironing Line Spacing",
                    "description": "The distance between the lines of ironing.",
                    "type": "float",
                    "unit": "mm",
                    "default_value": 0.1,
                    "minimum_value": "0.001",
                    "maximum_value_warning": "machine_nozzle_tip_outer_diameter",
                    "enabled": "ironing_enabled",
                    "limit_to_extruder": "top_bottom_extruder_nr",
                    "settable_per_mesh": true
                },
                "ironing_flow": {
                    "label": "Ironing Flow",
                    "description": "The amount of material, relative to a normal skin line, to extrude during ironing. Keeping the nozzle filled helps filling some of the crevices of the top surface, but too much results in overextrusion and blips on the side of the surface.",
                    "type": "float",
                    "unit": "%",
                    "default_value": 10.0,
                    "minimum_value": "0",
                    "maximum_value_warning": "50",
                    "enabled": "ironing_enabled",
                    "limit_to_extruder": "top_bottom_extruder_nr",
                    "settable_per_mesh": true
                },
                "ironing_inset": {
                    "label": "Ironing Inset",
                    "description": "A distance to keep from the edges of the model. Ironing all the way to the edge of the mesh may result in a jagged edge on your print.",
                    "type": "float",
                    "unit": "mm",
                    "default_value": 0.35,
                    "value": "wall_line_width_0 / 2",
                    "minimum_value_warning": "0",
                    "maximum_value_warning": "wall_line_width_0",
                    "enabled": "ironing_enabled",
                    "limit_to_extruder": "top_bottom_extruder_nr",
                    "settable_per_mesh": true
                },
                "speed_ironing": {
                    "label": "Ironing Speed",
                    "description": "The speed at which to pass over the top surface.",
                    "type": "float",
                    "unit": "mm/s",
                    "default_value": 20.0,
                    "value": "speed_topbottom * 20 / 30",
                    "minimum_value": "0.001",
                    "maximum_value": "math.sqrt(machine_max_feedrate_x ** 2 + machine_max_feedrate_y ** 2)",
                    "maximum_value_warning": "100",
                    "enabled": "ironing_enabled",
                    "limit_to_extruder": "top_bottom_extruder_nr",
                    "settable_per_mesh": true
                },
                "acceleration_ironing": {
                    "label": "Ironing Acceleration",
                    "description": "The acceleration with which ironing is performed.",
                    "unit": "mm/s²",
                    "type": "float",
                    "minimum_value": "0.1",
                    "minimum_value_warning": "100",
                    "maximum_value_warning": "10000",
                    "default_value": 3000,
                    "value": "acceleration_topbottom",
                    "enabled": "resolveOrValue('acceleration_enabled') and ironing_enabled",
                    "limit_to_extruder": "top_bottom_extruder_nr",
                    "settable_per_mesh": true
                },
                "jerk_ironing": {
                    "label": "Ironing Jerk",
                    "description": "The maximum instantaneous velocity change while performing ironing.",
                    "unit": "mm/s",
                    "type": "float",
                    "minimum_value": "0",
                    "maximum_value_warning": "50",
                    "default_value": 20,
                    "value": "jerk_topbottom",
                    "enabled": "resolveOrValue('jerk_enabled') and ironing_enabled",
                    "limit_to_extruder": "top_bottom_extruder_nr",
                    "settable_per_mesh": true
                }
            }
        },
        "infill": {
            "label": "Infill",
            "icon": "grid",
            "description": "Infill",
            "type": "category",
            "children": {
                "infill_extruder_nr": {
                    "label": "Infill Extruder",
                    "description": "The extruder train used for printing infill. This is used in multi-extrusion.",
                    "type": "optional_extruder",
                    "default_value": "-1",
                    "settable_per_mesh": false,
                    "settable_per_extruder": false,
                    "settable_per_meshgroup": true,
                    "settable_globally": true,
                    "enabled": "extruders_enabled_count > 1",
                    "children": {
                        "classic_infill_extruder_nr": {
                            "label": "Classic Infill Extruder",
                            "description": "The extruder train used for printing infill. This is used in multi-extrusion.",
                            "type": "optional_extruder",
                            "value": "infill_extruder_nr",
                            "default_value": "-1",
                            "settable_per_mesh": false,
                            "settable_per_extruder": false,
                            "settable_per_meshgroup": true,
                            "settable_globally": true,
                            "enabled": "extruders_enabled_count > 1"
                        },
                        "cylindrical_infill_extruder_nr": {
                            "label": "Cylindrical Infill Extruder",
                            "description": "The extruder train used for printing infill. This is used in multi-extrusion.",
                            "type": "optional_extruder",
                            "value": "infill_extruder_nr",
                            "default_value": "-1",
                            "settable_per_mesh": false,
                            "settable_per_extruder": false,
                            "settable_per_meshgroup": true,
                            "settable_globally": true,
                            "enabled": "extruders_enabled_count > 1 and printing_mode == 'cylindrical' or printing_mode == 'cylindrical_full'"
                        }
                    }
                },
                "infill_sparse_density": {
                    "label": "Infill Density",
                    "description": "Adjusts the density of infill of the print.",
                    "unit": "%",
                    "type": "float",
                    "default_value": 20,
                    "minimum_value": "0",
                    "maximum_value_warning": "100",
                    "limit_to_extruder": "infill_extruder_nr",
                    "settable_per_mesh": true,
                    "children": {
                        "infill_line_distance": {
                            "label": "Infill Line Distance",
                            "description": "Distance between the printed infill lines. This setting is calculated by the infill density and the infill line width.",
                            "unit": "mm",
                            "type": "float",
                            "default_value": 2,
                            "minimum_value": "0",
                            "minimum_value_warning": "infill_line_width",
                            "value": "0 if infill_sparse_density == 0 else (infill_line_width * 100) / infill_sparse_density * (2 if infill_pattern == 'grid' else (3 if infill_pattern == 'triangles' or infill_pattern == 'trihexagon' or infill_pattern == 'cubic' or infill_pattern == 'cubicsubdiv' else (2 if infill_pattern == 'tetrahedral' or infill_pattern == 'quarter_cubic' else (1 if infill_pattern == 'cross' or infill_pattern == 'cross_3d' else 1))))",
                            "limit_to_extruder": "infill_extruder_nr",
                            "settable_per_mesh": true
                        }
                    }
                },
                "infill_pattern": {
                    "label": "Infill Pattern",
                    "description": "The pattern of the infill material of the print. The line and zig zag infill swap direction on alternate layers, reducing material cost. The grid, triangle, tri-hexagon, cubic, octet, quarter cubic, cross and concentric patterns are fully printed every layer. Gyroid, cubic, quarter cubic and octet infill change with every layer to provide a more equal distribution of strength over each direction.",
                    "type": "enum",
                    "options": {
                        "grid": "Grid",
                        "lines": "Lines",
                        "triangles": "Triangles",
                        "trihexagon": "Tri-Hexagon",
                        "cubic": "Cubic",
                        "cubicsubdiv": "Cubic Subdivision",
                        "tetrahedral": "Octet",
                        "quarter_cubic": "Quarter Cubic",
                        "concentric": "Concentric",
                        "zigzag": "Zig Zag",
                        "cross": "Cross",
                        "cross_3d": "Cross 3D",
                        "gyroid": "Gyroid"
                    },
                    "default_value": "grid",
                    "enabled": "infill_sparse_density > 0",
                    "value": "'lines' if infill_sparse_density > 25 else 'grid'",
                    "limit_to_extruder": "infill_extruder_nr",
                    "settable_per_mesh": true
                },
                "zig_zaggify_infill": {
                    "label": "Connect Infill Lines",
                    "description": "Connect the ends where the infill pattern meets the inner wall using a line which follows the shape of the inner wall. Enabling this setting can make the infill adhere to the walls better and reduce the effects of infill on the quality of vertical surfaces. Disabling this setting reduces the amount of material used.",
                    "type": "bool",
                    "default_value": false,
                    "value": "infill_pattern == 'cross' or infill_pattern == 'cross_3d'",
                    "enabled": "infill_pattern == 'lines' or infill_pattern == 'grid' or infill_pattern == 'triangles' or infill_pattern == 'trihexagon' or infill_pattern == 'cubic' or infill_pattern == 'tetrahedral' or infill_pattern == 'quarter_cubic' or infill_pattern == 'cross' or infill_pattern == 'cross_3d' or infill_pattern == 'gyroid'",
                    "limit_to_extruder": "infill_extruder_nr",
                    "settable_per_mesh": true
                },
                "connect_infill_polygons": {
                    "label": "Connect Infill Polygons",
                    "description": "Connect infill paths where they run next to each other. For infill patterns which consist of several closed polygons, enabling this setting greatly reduces the travel time.",
                    "type": "bool",
                    "default_value": true,
                    "value": "(infill_pattern == 'cross' or infill_pattern == 'cross_3d' or infill_multiplier % 2 == 0) and infill_wall_line_count > 0",
                    "enabled": "infill_pattern == 'cross' or infill_pattern == 'cross_3d' or infill_pattern == 'concentric' or infill_multiplier % 2 == 0 or infill_wall_line_count > 1",
                    "limit_to_extruder": "infill_extruder_nr",
                    "settable_per_mesh": true
                },
                "infill_angles": {
                    "label": "Infill Line Directions",
                    "description": "A list of integer line directions to use. Elements from the list are used sequentially as the layers progress and when the end of the list is reached, it starts at the beginning again. The list items are separated by commas and the whole list is contained in square brackets. Default is an empty list which means use the traditional default angles (45 and 135 degrees for the lines and zig zag patterns and 45 degrees for all other patterns).",
                    "type": "[int]",
                    "default_value": "[ ]",
                    "enabled": "infill_pattern != 'concentric' and infill_pattern != 'cubicsubdiv' and infill_sparse_density > 0",
                    "limit_to_extruder": "infill_extruder_nr",
                    "settable_per_mesh": true
                },
                "infill_offset_x": {
                    "label": "Infill X Offset",
                    "description": "The infill pattern is moved this distance along the X axis.",
                    "unit": "mm",
                    "type": "float",
                    "default_value": 0,
                    "enabled": "infill_pattern == 'grid' or infill_pattern == 'lines' or infill_pattern == 'triangles' or infill_pattern == 'cubic' or infill_pattern == 'tetrahedral' or infill_pattern == 'quarter_cubic' or infill_pattern == 'zigzag'",
                    "limit_to_extruder": "infill_extruder_nr",
                    "settable_per_mesh": true
                },
                "infill_offset_y": {
                    "label": "Infill Y Offset",
                    "description": "The infill pattern is moved this distance along the Y axis.",
                    "unit": "mm",
                    "type": "float",
                    "default_value": 0,
                    "enabled": "infill_pattern == 'grid' or infill_pattern == 'lines' or infill_pattern == 'triangles' or infill_pattern == 'cubic' or infill_pattern == 'tetrahedral' or infill_pattern == 'quarter_cubic' or infill_pattern == 'zigzag'",
                    "limit_to_extruder": "infill_extruder_nr",
                    "settable_per_mesh": true
                },
                "infill_multiplier": {
                    "label": "Infill Line Multiplier",
                    "description": "Convert each infill line to this many lines. The extra lines do not cross over each other, but avoid each other. This makes the infill stiffer, but increases print time and material usage.",
                    "default_value": 1,
                    "type": "int",
                    "minimum_value": "1",
                    "maximum_value_warning": "infill_line_distance / infill_line_width",
                    "enabled": "infill_sparse_density > 0 and not spaghetti_infill_enabled and infill_pattern != 'zigzag'",
                    "limit_to_extruder": "infill_extruder_nr",
                    "settable_per_mesh": true
                },
                "infill_wall_line_count": {
                    "label": "Extra Infill Wall Count",
                    "description": "Add extra walls around the infill area. Such walls can make top/bottom skin lines sag down less which means you need less top/bottom skin layers for the same quality at the cost of some extra material.\nThis feature can combine with the Connect Infill Polygons to connect all the infill into a single extrusion path without the need for travels or retractions if configured right.",
                    "default_value": 0,
                    "type": "int",
                    "minimum_value": "0",
                    "enabled": "infill_sparse_density > 0 and not spaghetti_infill_enabled",
                    "limit_to_extruder": "infill_extruder_nr",
                    "settable_per_mesh": true
                },
                "sub_div_rad_add": {
                    "label": "Cubic Subdivision Shell",
                    "description": "An addition to the radius from the center of each cube to check for the boundary of the model, as to decide whether this cube should be subdivided. Larger values lead to a thicker shell of small cubes near the boundary of the model.",
                    "unit": "mm",
                    "type": "float",
                    "default_value": 0.4,
                    "value": "wall_line_width_x",
                    "minimum_value_warning": "-1 * infill_line_distance",
                    "maximum_value_warning": "5 * infill_line_distance",
                    "enabled": "infill_sparse_density > 0 and infill_pattern == 'cubicsubdiv'",
                    "limit_to_extruder": "infill_extruder_nr",
                    "settable_per_mesh": true
                },
                "infill_overlap": {
                    "label": "Infill Overlap Percentage",
                    "description": "The amount of overlap between the infill and the walls as a percentage of the infill line width. A slight overlap allows the walls to connect firmly to the infill.",
                    "unit": "%",
                    "type": "float",
                    "default_value": 10,
                    "value": "10 if infill_sparse_density < 95 and infill_pattern != 'concentric' else 0",
                    "minimum_value_warning": "-50",
                    "maximum_value_warning": "100",
                    "enabled": "infill_sparse_density > 0 and infill_pattern != 'concentric'",
                    "limit_to_extruder": "infill_extruder_nr",
                    "settable_per_mesh": true,
                    "children": {
                        "infill_overlap_mm": {
                            "label": "Infill Overlap",
                            "description": "The amount of overlap between the infill and the walls. A slight overlap allows the walls to connect firmly to the infill.",
                            "unit": "mm",
                            "type": "float",
                            "default_value": 0.04,
                            "minimum_value_warning": "-0.5 * machine_nozzle_size",
                            "maximum_value_warning": "machine_nozzle_size",
                            "value": "0.5 * (infill_line_width + (wall_line_width_x if wall_line_count > 1 else wall_line_width_0)) * infill_overlap / 100 if infill_sparse_density < 95 and infill_pattern != 'concentric' else 0",
                            "enabled": "infill_sparse_density > 0 and infill_pattern != 'concentric'",
                            "settable_per_mesh": true
                        }
                    }
                },
                "skin_overlap": {
                    "label": "Skin Overlap Percentage",
                    "description": "The amount of overlap between the skin and the walls as a percentage of the skin line width. A slight overlap allows the walls to connect firmly to the skin. This is a percentage of the average line widths of the skin lines and the innermost wall.",
                    "unit": "%",
                    "type": "float",
                    "default_value": 5,
                    "minimum_value_warning": "-50",
                    "maximum_value_warning": "100",
                    "value": "5 if top_bottom_pattern != 'concentric' else 0",
                    "enabled": "(top_layers > 0 or bottom_layers > 0) and top_bottom_pattern != 'concentric'",
                    "limit_to_extruder": "top_bottom_extruder_nr",
                    "settable_per_mesh": true,
                    "children": {
                        "skin_overlap_mm": {
                            "label": "Skin Overlap",
                            "description": "The amount of overlap between the skin and the walls. A slight overlap allows the walls to connect firmly to the skin.",
                            "unit": "mm",
                            "type": "float",
                            "default_value": 0.02,
                            "minimum_value_warning": "-0.5 * machine_nozzle_size",
                            "maximum_value_warning": "machine_nozzle_size",
                            "value": "0.5 * (skin_line_width + (wall_line_width_x if wall_line_count > 1 else wall_line_width_0)) * skin_overlap / 100 if top_bottom_pattern != 'concentric' else 0",
                            "enabled": "(top_layers > 0 or bottom_layers > 0) and top_bottom_pattern != 'concentric'",
                            "settable_per_mesh": true
                        }
                    }
                },
                "infill_wipe_dist": {
                    "label": "Infill Wipe Distance",
                    "description": "Distance of a travel move inserted after every infill line, to make the infill stick to the walls better. This option is similar to infill overlap, but without extrusion and only on one end of the infill line.",
                    "unit": "mm",
                    "type": "float",
                    "default_value": 0.04,
                    "value": "wall_line_width_0 / 4 if wall_line_count == 1 else wall_line_width_x / 4",
                    "minimum_value_warning": "0",
                    "maximum_value_warning": "machine_nozzle_size",
                    "enabled": "infill_sparse_density > 0",
                    "limit_to_extruder": "infill_extruder_nr",
                    "settable_per_mesh": true
                },
                "infill_sparse_thickness": {
                    "label": "Infill Layer Thickness",
                    "description": "The thickness per layer of infill material. This value should always be a multiple of the layer height and is otherwise rounded.",
                    "unit": "mm",
                    "type": "float",
                    "default_value": 0.1,
                    "minimum_value": "resolveOrValue('layer_height') if infill_line_distance > 0 else -999999",
                    "maximum_value_warning": "0.75 * machine_nozzle_size",
                    "maximum_value": "resolveOrValue('layer_height') * (1.45 if spaghetti_infill_enabled else 8) if infill_line_distance > 0 else 999999",
                    "value": "resolveOrValue('layer_height')",
                    "enabled": "infill_sparse_density > 0 and not spaghetti_infill_enabled",
                    "limit_to_extruder": "infill_extruder_nr",
                    "settable_per_mesh": true
                },
                "gradual_infill_steps": {
                    "label": "Gradual Infill Steps",
                    "description": "Number of times to reduce the infill density by half when getting further below top surfaces. Areas which are closer to top surfaces get a higher density, up to the Infill Density.",
                    "default_value": 0,
                    "type": "int",
                    "minimum_value": "0",
                    "maximum_value_warning": "1 if (infill_pattern == 'cross' or infill_pattern == 'cross_3d' or support_pattern == 'concentric') else 5",
                    "maximum_value": "0 if spaghetti_infill_enabled else (999999 if infill_line_distance == 0 else (20 - math.log(infill_line_distance) / math.log(2)))",
                    "enabled": "infill_sparse_density > 0 and infill_pattern != 'cubicsubdiv' and not spaghetti_infill_enabled",
                    "limit_to_extruder": "infill_extruder_nr",
                    "settable_per_mesh": true
                },
                "gradual_infill_step_height": {
                    "label": "Gradual Infill Step Height",
                    "description": "The height of infill of a given density before switching to half the density.",
                    "unit": "mm",
                    "type": "float",
                    "default_value": 1.5,
                    "minimum_value": "0.0001",
                    "minimum_value_warning": "3 * resolveOrValue('layer_height')",
                    "enabled": "infill_sparse_density > 0 and gradual_infill_steps > 0 and infill_pattern != 'cubicsubdiv'",
                    "limit_to_extruder": "infill_extruder_nr",
                    "settable_per_mesh": true
                },
                "infill_before_walls": {
                    "label": "Infill Before Walls",
                    "description": "Print the infill before printing the walls. Printing the walls first may lead to more accurate walls, but overhangs print worse. Printing the infill first leads to sturdier walls, but the infill pattern might sometimes show through the surface.",
                    "type": "bool",
                    "default_value": true,
                    "enabled": "infill_sparse_density > 0 and wall_x_extruder_nr == infill_extruder_nr",
                    "settable_per_mesh": true
                },
                "min_infill_area": {
                    "label": "Minimum Infill Area",
                    "description": "Don't generate areas of infill smaller than this (use skin instead).",
                    "unit": "mm²",
                    "type": "float",
                    "minimum_value": "0",
                    "default_value": 0,
                    "limit_to_extruder": "infill_extruder_nr",
                    "settable_per_mesh": true
                },
                "infill_support_enabled": {
                    "label": "Infill Support",
                    "description": "Print infill structures only where tops of the model should be supported. Enabling this reduces print time and material usage, but leads to ununiform object strength.",
                    "type": "bool",
                    "default_value": false,
                    "enabled": "infill_sparse_density > 0",
                    "limit_to_extruder": "infill_extruder_nr",
                    "settable_per_mesh": true
                },
                "infill_support_angle": {
                    "label": "Infill Overhang Angle",
                    "description": "The minimum angle of internal overhangs for which infill is added. At a value of 0° objects are totally filled with infill, 90° will not provide any infill.",
                    "unit": "°",
                    "type": "float",
                    "minimum_value": "0",
                    "minimum_value_warning": "2",
                    "maximum_value": "90",
                    "default_value": 40,
                    "enabled": "infill_sparse_density > 0 and infill_support_enabled",
                    "limit_to_extruder": "infill_extruder_nr",
                    "settable_per_mesh": true
                },
                "skin_preshrink": {
                    "label": "Skin Removal Width",
                    "description": "The largest width of skin areas which are to be removed. Every skin area smaller than this value will disappear. This can help in limiting the amount of time and material spent on printing top/bottom skin at slanted surfaces in the model.",
                    "unit": "mm",
                    "type": "float",
                    "default_value": 0,
                    "value": "wall_line_width_0 + (wall_line_count - 1) * wall_line_width_x",
                    "minimum_value": "0",
                    "enabled": "top_layers > 0 or bottom_layers > 0",
                    "limit_to_extruder": "top_bottom_extruder_nr",
                    "settable_per_mesh": true,
                    "children": {
                        "top_skin_preshrink": {
                            "label": "Top Skin Removal Width",
                            "description": "The largest width of top skin areas which are to be removed. Every skin area smaller than this value will disappear. This can help in limiting the amount of time and material spent on printing top skin at slanted surfaces in the model.",
                            "unit": "mm",
                            "type": "float",
                            "default_value": 0,
                            "value": "skin_preshrink",
                            "minimum_value": "0",
                            "enabled": "top_layers > 0 or bottom_layers > 0",
                            "limit_to_extruder": "top_bottom_extruder_nr",
                            "settable_per_mesh": true
                        },
                        "bottom_skin_preshrink": {
                            "label": "Bottom Skin Removal Width",
                            "description": "The largest width of bottom skin areas which are to be removed. Every skin area smaller than this value will disappear. This can help in limiting the amount of time and material spent on printing bottom skin at slanted surfaces in the model.",
                            "unit": "mm",
                            "type": "float",
                            "default_value": 0,
                            "value": "skin_preshrink",
                            "minimum_value": "0",
                            "enabled": "top_layers > 0 or bottom_layers > 0",
                            "limit_to_extruder": "top_bottom_extruder_nr",
                            "settable_per_mesh": true
                        }
                    }
                },
                "expand_skins_expand_distance": {
                    "label": "Skin Expand Distance",
                    "description": "The distance the skins are expanded into the infill. Higher values makes the skin attach better to the infill pattern and makes the walls on neighboring layers adhere better to the skin. Lower values save amount of material used.",
                    "unit": "mm",
                    "type": "float",
                    "default_value": 2.8,
                    "value": "wall_line_width_0 + (wall_line_count - 1) * wall_line_width_x",
                    "minimum_value": "-skin_preshrink",
                    "limit_to_extruder": "top_bottom_extruder_nr",
                    "enabled": "top_layers > 0 or bottom_layers > 0",
                    "settable_per_mesh": true,
                    "children": {
                        "top_skin_expand_distance": {
                            "label": "Top Skin Expand Distance",
                            "description": "The distance the top skins are expanded into the infill. Higher values makes the skin attach better to the infill pattern and makes the walls on the layer above adhere better to the skin. Lower values save amount of material used.",
                            "unit": "mm",
                            "type": "float",
                            "default_value": 2.8,
                            "value": "expand_skins_expand_distance",
                            "minimum_value": "-top_skin_preshrink",
                            "enabled": "top_layers > 0 or bottom_layers > 0",
                            "limit_to_extruder": "top_bottom_extruder_nr",
                            "settable_per_mesh": true
                        },
                        "bottom_skin_expand_distance": {
                            "label": "Bottom Skin Expand Distance",
                            "description": "The distance the bottom skins are expanded into the infill. Higher values makes the skin attach better to the infill pattern and makes the skin adhere better to the walls on the layer below. Lower values save amount of material used.",
                            "unit": "mm",
                            "type": "float",
                            "default_value": 2.8,
                            "value": "expand_skins_expand_distance",
                            "minimum_value": "-bottom_skin_preshrink",
                            "enabled": "top_layers > 0 or bottom_layers > 0",
                            "limit_to_extruder": "top_bottom_extruder_nr",
                            "settable_per_mesh": true
                        }
                    }
                },
                "max_skin_angle_for_expansion": {
                    "label": "Maximum Skin Angle for Expansion",
                    "description": "Top and/or bottom surfaces of your object with an angle larger than this setting, won't have their top/bottom skin expanded. This avoids expanding the narrow skin areas that are created when the model surface has a near vertical slope. An angle of 0° is horizontal, while an angle of 90° is vertical.",
                    "unit": "°",
                    "type": "float",
                    "minimum_value": "0",
                    "minimum_value_warning": "2",
                    "maximum_value": "90",
                    "default_value": 90,
                    "enabled": "(top_layers > 0 or bottom_layers > 0) and (top_skin_expand_distance > 0 or bottom_skin_expand_distance > 0)",
                    "limit_to_extruder": "top_bottom_extruder_nr",
                    "settable_per_mesh": true,
                    "children": {
                        "min_skin_width_for_expansion": {
                            "label": "Minimum Skin Width for Expansion",
                            "description": "Skin areas narrower than this are not expanded. This avoids expanding the narrow skin areas that are created when the model surface has a slope close to the vertical.",
                            "unit": "mm",
                            "type": "float",
                            "default_value": 2.24,
                            "value": "top_layers * layer_height / math.tan(math.radians(max_skin_angle_for_expansion))",
                            "minimum_value": "0",
                            "enabled": "(top_layers > 0 or bottom_layers > 0) and (top_skin_expand_distance > 0 or bottom_skin_expand_distance > 0)",
                            "limit_to_extruder": "top_bottom_extruder_nr",
                            "settable_per_mesh": true
                        }
                    }
                }
            }
        },
        "material": {
            "label": "Material",
            "icon": "movie-roll",
            "description": "Material",
            "type": "category",
            "children": {
                "default_material_print_temperature": {
                    "label": "Default Printing Temperature",
                    "description": "The default temperature used for printing. This should be the \"base\" temperature of a material. All other print temperatures should use offsets based on this value",
                    "unit": "°C",
                    "type": "float",
                    "default_value": 210,
                    "minimum_value_warning": "0",
                    "maximum_value_warning": "285",
                    "enabled": "machine_nozzle_temp_enabled",
                    "settable_per_extruder": true,
                    "settable_per_mesh": false,
                    "minimum_value": "-273.15"
                },
                "material_print_temperature": {
                    "label": "Printing Temperature",
                    "description": "The temperature used for printing.",
                    "unit": "°C",
                    "type": "float",
                    "default_value": 210,
                    "value": "default_material_print_temperature",
                    "minimum_value": "-273.15",
                    "minimum_value_warning": "0",
                    "maximum_value_warning": "285",
                    "enabled": "machine_nozzle_temp_enabled and not (material_flow_dependent_temperature)",
                    "settable_per_mesh": false,
                    "settable_per_extruder": true
                },
                "material_print_temperature_layer_0": {
                    "label": "Printing Temperature Initial Layer",
                    "description": "The temperature used for printing the first layer. Set at 0 to disable special handling of the initial layer.",
                    "unit": "°C",
                    "type": "float",
                    "default_value": 215,
                    "value": "material_print_temperature",
                    "minimum_value": "-273.15",
                    "minimum_value_warning": "0",
                    "maximum_value_warning": "285",
                    "enabled": "machine_nozzle_temp_enabled",
                    "settable_per_mesh": false,
                    "settable_per_extruder": true
                },
                "material_initial_print_temperature": {
                    "label": "Initial Printing Temperature",
                    "description": "The minimal temperature while heating up to the Printing Temperature at which printing can already start.",
                    "unit": "°C",
                    "type": "float",
                    "default_value": 200,
                    "value": "max(-273.15, material_print_temperature - 10)",
                    "minimum_value": "-273.15",
                    "minimum_value_warning": "material_standby_temperature",
                    "maximum_value_warning": "material_print_temperature",
                    "enabled": "machine_nozzle_temp_enabled",
                    "settable_per_mesh": false,
                    "settable_per_extruder": true
                },
                "material_final_print_temperature": {
                    "label": "Final Printing Temperature",
                    "description": "The temperature to which to already start cooling down just before the end of printing.",
                    "unit": "°C",
                    "type": "float",
                    "default_value": 195,
                    "value": "max(-273.15, material_print_temperature - 15)",
                    "minimum_value": "-273.15",
                    "minimum_value_warning": "material_standby_temperature",
                    "maximum_value_warning": "material_print_temperature",
                    "enabled": "machine_nozzle_temp_enabled",
                    "settable_per_mesh": false,
                    "settable_per_extruder": true
                },
                "material_extrusion_cool_down_speed": {
                    "label": "Extrusion Cool Down Speed Modifier",
                    "description": "The extra speed by which the nozzle cools while extruding. The same value is used to signify the heat up speed lost when heating up while extruding.",
                    "unit": "°C/s",
                    "type": "float",
                    "default_value": 0.7,
                    "minimum_value": "0",
                    "maximum_value_warning": "10.0",
                    "maximum_value": "machine_nozzle_heat_up_speed",
                    "enabled": "material_flow_dependent_temperature or (extruders_enabled_count > 1 and material_final_print_temperature != material_print_temperature)",
                    "settable_per_mesh": false,
                    "settable_per_extruder": true
                },
                "default_material_bed_temperature": {
                    "label": "Default Build Plate Temperature",
                    "description": "The default temperature used for the heated build plate. This should be the \"base\" temperature of a build plate. All other print temperatures should use offsets based on this value",
                    "unit": "°C",
                    "type": "float",
                    "resolve": "max(extruderValues('default_material_bed_temperature'))",
                    "default_value": 60,
                    "minimum_value": "-273.15",
                    "minimum_value_warning": "0",
                    "maximum_value_warning": "130",
                    "enabled": "machine_heated_bed and machine_gcode_flavor != \"UltiGCode\"",
                    "settable_per_mesh": false,
                    "settable_per_extruder": false,
                    "settable_per_meshgroup": false
                },
                "material_bed_temperature": {
                    "label": "Build Plate Temperature",
                    "description": "The temperature used for the heated build plate. If this is 0, the bed temperature will not be adjusted.",
                    "unit": "°C",
                    "type": "float",
                    "default_value": 60,
                    "value": "default_material_bed_temperature",
                    "resolve": "max(extruderValues('material_bed_temperature'))",
                    "minimum_value": "-273.15",
                    "minimum_value_warning": "0",
                    "maximum_value_warning": "130",
                    "enabled": "machine_heated_bed and machine_gcode_flavor != \"UltiGCode\"",
                    "settable_per_mesh": false,
                    "settable_per_extruder": false,
                    "settable_per_meshgroup": false
                },
                "material_bed_temperature_layer_0": {
                    "label": "Build Plate Temperature Initial Layer",
                    "description": "The temperature used for the heated build plate at the first layer.",
                    "unit": "°C",
                    "type": "float",
                    "resolve": "max(extruderValues('material_bed_temperature_layer_0'))",
                    "default_value": 60,
                    "value": "resolveOrValue('material_bed_temperature')",
                    "minimum_value": "-273.15",
                    "minimum_value_warning": "max(extruderValues('material_bed_temperature'))",
                    "maximum_value_warning": "130",
                    "enabled": "machine_heated_bed and machine_gcode_flavor != \"UltiGCode\"",
                    "settable_per_mesh": false,
                    "settable_per_extruder": false,
                    "settable_per_meshgroup": false
                },
                "material_adhesion_tendency": {
                    "label": "Adhesion Tendency",
                    "description": "Surface adhesion tendency.",
                    "type": "int",
                    "default_value": 10,
                    "minimum_value": "0",
                    "maximum_value": "10",
                    "enabled": false,
                    "settable_per_mesh": false,
                    "settable_per_extruder": true
                },
                "material_surface_energy": {
                    "label": "Surface Energy",
                    "description": "Surface energy.",
                    "unit": "%",
                    "type": "int",
                    "default_value": 100,
                    "minimum_value": "0",
                    "maximum_value": "100",
                    "enabled": false,
                    "settable_per_mesh": false,
                    "settable_per_extruder": true
                },
                "material_shrinkage_percentage": {
                    "label": "Shrinkage Ratio",
                    "description": "Shrinkage ratio in percentage.",
                    "unit": "%",
                    "type": "float",
                    "default_value": 0,
                    "minimum_value": "0",
                    "maximum_value": "100",
                    "enabled": false,
                    "settable_per_mesh": false,
                    "settable_per_extruder": true
                },
                "material_flow": {
                    "label": "Flow",
                    "description": "Flow compensation: the amount of material extruded is multiplied by this value.",
                    "unit": "%",
                    "default_value": 100,
                    "type": "float",
                    "minimum_value": "5",
                    "minimum_value_warning": "50",
                    "maximum_value_warning": "150",
                    "enabled": "machine_gcode_flavor != \"UltiGCode\"",
                    "settable_per_mesh": true,
                    "children": {
                        "wall_material_flow": {
                            "label": "Wall Flow",
                            "description": "Flow compensation on wall lines.",
                            "unit": "%",
                            "type": "float",
                            "default_value": 100,
                            "value": "material_flow",
                            "minimum_value": "5",
                            "minimum_value_warning": "50",
                            "maximum_value_warning": "150",
                            "limit_to_extruder": "wall_0_extruder_nr if wall_x_extruder_nr == wall_0_extruder_nr else -1",
                            "settable_per_mesh": true,
                            "children": {
                                "wall_0_material_flow": {
                                    "label": "Outer Wall Flow",
                                    "description": "Flow compensation on the outermost wall line.",
                                    "unit": "%",
                                    "type": "float",
                                    "default_value": 100,
                                    "value": "wall_material_flow",
                                    "minimum_value": "5",
                                    "minimum_value_warning": "50",
                                    "maximum_value_warning": "150",
                                    "limit_to_extruder": "wall_0_extruder_nr",
                                    "settable_per_mesh": true
                                },
                                "wall_x_material_flow": {
                                    "label": "Inner Wall(s) Flow",
                                    "description": "Flow compensation on wall lines for all wall lines except the outermost one.",
                                    "unit": "%",
                                    "type": "float",
                                    "default_value": 100,
                                    "value": "wall_material_flow",
                                    "minimum_value": "5",
                                    "minimum_value_warning": "50",
                                    "maximum_value_warning": "150",
                                    "limit_to_extruder": "wall_x_extruder_nr",
                                    "settable_per_mesh": true
                                }
                            }
                        },
                        "skin_material_flow": {
                            "label": "Top/Bottom Flow",
                            "description": "Flow compensation on top/bottom lines.",
                            "unit": "%",
                            "type": "float",
                            "default_value": 100,
                            "value": "material_flow",
                            "minimum_value": "5",
                            "minimum_value_warning": "50",
                            "maximum_value_warning": "150",
                            "enabled": "top_layers > 0 or bottom_layers > 0",
                            "limit_to_extruder": "top_bottom_extruder_nr",
                            "settable_per_mesh": true
                        },
                        "roofing_material_flow": {
                            "label": "Top Surface Skin Flow",
                            "description": "Flow compensation on lines of the areas at the top of the print.",
                            "unit": "%",
                            "type": "float",
                            "default_value": 100,
                            "value": "skin_material_flow",
                            "minimum_value": "5",
                            "minimum_value_warning": "50",
                            "maximum_value_warning": "150",
                            "limit_to_extruder": "roofing_extruder_nr",
                            "settable_per_mesh": true,
                            "enabled": "roofing_layer_count > 0 and top_layers > 0"
                        },
                        "infill_material_flow": {
                            "label": "Infill Flow",
                            "description": "Flow compensation on infill lines.",
                            "unit": "%",
                            "type": "float",
                            "default_value": 100,
                            "value": "material_flow",
                            "minimum_value": "5",
                            "minimum_value_warning": "50",
                            "maximum_value_warning": "150",
                            "enabled": "infill_sparse_density > 0",
                            "limit_to_extruder": "infill_extruder_nr",
                            "settable_per_mesh": true
                        },
                        "fiber_infill_material_flow": {
                            "label": "Fiber Infill Flow",
                            "description": "Flow compensation on fiber infill lines.",
                            "unit": "%",
                            "type": "float",
                            "default_value": 100,
                            "minimum_value": "5",
                            "minimum_value_warning": "50",
                            "maximum_value_warning": "150",
                            "enabled": "reinforcement_enabled",
                            "limit_to_extruder": "fiber_infill_extruder_nr",
                            "settable_per_mesh": true
                        },
                        "skirt_brim_material_flow": {
                            "label": "Skirt/Brim Flow",
                            "description": "Flow compensation on skirt or brim lines.",
                            "unit": "%",
                            "type": "float",
                            "default_value": 100,
                            "value": "material_flow",
                            "minimum_value": "5",
                            "minimum_value_warning": "50",
                            "maximum_value_warning": "150",
                            "enabled": "resolveOrValue('adhesion_type') == 'skirt' or resolveOrValue('adhesion_type') == 'brim' or resolveOrValue('draft_shield_enabled') or resolveOrValue('ooze_shield_enabled')",
                            "settable_per_mesh": false,
                            "settable_per_extruder": true
                        },
                        "support_material_flow": {
                            "label": "Support Flow",
                            "description": "Flow compensation on support structure lines.",
                            "unit": "%",
                            "type": "float",
                            "default_value": 100,
                            "value": "material_flow",
                            "minimum_value": "5",
                            "minimum_value_warning": "50",
                            "maximum_value_warning": "150",
                            "enabled": "support_enable",
                            "limit_to_extruder": "support_infill_extruder_nr",
                            "settable_per_mesh": false,
                            "settable_per_extruder": true
                        },
                        "support_interface_material_flow": {
                            "label": "Support Interface Flow",
                            "description": "Flow compensation on lines of support roof or floor.",
                            "unit": "%",
                            "type": "float",
                            "default_value": 100,
                            "value": "material_flow",
                            "minimum_value": "5",
                            "minimum_value_warning": "50",
                            "maximum_value_warning": "150",
                            "enabled": "(support_enable) and support_interface_enable",
                            "limit_to_extruder": "support_interface_extruder_nr",
                            "settable_per_mesh": false,
                            "settable_per_extruder": true,
                            "children": {
                                "support_roof_material_flow": {
                                    "label": "Support Roof Flow",
                                    "description": "Flow compensation on support roof lines.",
                                    "unit": "%",
                                    "type": "float",
                                    "default_value": 100,
                                    "value": "extruderValue(support_roof_extruder_nr, 'support_interface_material_flow')",
                                    "minimum_value": "5",
                                    "minimum_value_warning": "50",
                                    "maximum_value_warning": "150",
                                    "enabled": "(support_enable) and support_roof_enable",
                                    "limit_to_extruder": "support_roof_extruder_nr",
                                    "settable_per_mesh": false,
                                    "settable_per_extruder": true
                                },
                                "support_bottom_material_flow": {
                                    "label": "Support Floor Flow",
                                    "description": "Flow compensation on support floor lines.",
                                    "unit": "%",
                                    "type": "float",
                                    "default_value": 100,
                                    "value": "extruderValue(support_bottom_extruder_nr, 'support_interface_material_flow')",
                                    "minimum_value": "5",
                                    "minimum_value_warning": "50",
                                    "maximum_value_warning": "150",
                                    "enabled": "(support_enable) and support_bottom_enable",
                                    "limit_to_extruder": "support_bottom_extruder_nr",
                                    "settable_per_mesh": false,
                                    "settable_per_extruder": true
                                }
                            }
                        },
                        "prime_tower_flow": {
                            "label": "Prime Tower Flow",
                            "description": "Flow compensation on prime tower lines.",
                            "unit": "%",
                            "type": "float",
                            "default_value": 100,
                            "value": "material_flow",
                            "minimum_value": "5",
                            "minimum_value_warning": "50",
                            "maximum_value_warning": "150",
                            "settable_per_mesh": false,
                            "settable_per_extruder": true
                        }
                    }
                },
                "material_flow_layer_0": {
                    "label": "Initial Layer Flow",
                    "description": "Flow compensation for the first layer: the amount of material extruded on the initial layer is multiplied by this value.",
                    "unit": "%",
                    "default_value": 100,
                    "value": "material_flow",
                    "type": "float",
                    "minimum_value": "0.0001",
                    "minimum_value_warning": "50",
                    "maximum_value_warning": "150",
                    "settable_per_mesh": true
                },
                "retraction_enable": {
                    "label": "Enable Retraction",
                    "description": "Retract the filament when the nozzle is moving over a non-printed area. ",
                    "type": "bool",
                    "default_value": true,
                    "settable_per_mesh": false,
                    "settable_per_extruder": true
                },
                "retract_at_layer_change": {
                    "label": "Retract at Layer Change",
                    "description": "Retract the filament when the nozzle is moving to the next layer.",
                    "type": "bool",
                    "default_value": false,
                    "settable_per_mesh": false,
                    "settable_per_extruder": true
                },
                "retraction_amount": {
                    "label": "Retraction Distance",
                    "description": "The length of material retracted during a retraction move.",
                    "unit": "mm",
                    "type": "float",
                    "default_value": 6.5,
                    "minimum_value_warning": "-0.0001",
                    "maximum_value_warning": "10.0",
                    "enabled": "retraction_enable and machine_gcode_flavor != \"UltiGCode\"",
                    "settable_per_mesh": false,
                    "settable_per_extruder": true
                },
                "retraction_speed": {
                    "label": "Retraction Speed",
                    "description": "The speed at which the filament is retracted and primed during a retraction move.",
                    "unit": "mm/s",
                    "type": "float",
                    "default_value": 25,
                    "minimum_value": "0.0001",
                    "minimum_value_warning": "1",
                    "maximum_value": "machine_max_feedrate_e if retraction_enable else float('inf')",
                    "maximum_value_warning": "70",
                    "enabled": "retraction_enable and machine_gcode_flavor != \"UltiGCode\"",
                    "settable_per_mesh": false,
                    "settable_per_extruder": true,
                    "children": {
                        "retraction_retract_speed": {
                            "label": "Retraction Retract Speed",
                            "description": "The speed at which the filament is retracted during a retraction move.",
                            "unit": "mm/s",
                            "type": "float",
                            "default_value": 25,
                            "minimum_value": "0.0001",
                            "maximum_value": "machine_max_feedrate_e if retraction_enable else float('inf')",
                            "minimum_value_warning": "1",
                            "maximum_value_warning": "70",
                            "enabled": "retraction_enable and machine_gcode_flavor != \"UltiGCode\"",
                            "value": "retraction_speed",
                            "settable_per_mesh": false,
                            "settable_per_extruder": true
                        },
                        "retraction_prime_speed": {
                            "label": "Retraction Prime Speed",
                            "description": "The speed at which the filament is primed during a retraction move.",
                            "unit": "mm/s",
                            "type": "float",
                            "default_value": 25,
                            "minimum_value": "0.0001",
                            "maximum_value": "machine_max_feedrate_e if retraction_enable else float('inf')",
                            "minimum_value_warning": "1",
                            "maximum_value_warning": "70",
                            "enabled": "retraction_enable and machine_gcode_flavor != \"UltiGCode\"",
                            "value": "retraction_speed",
                            "settable_per_mesh": false,
                            "settable_per_extruder": true
                        }
                    }
                },
                "retraction_extra_prime_amount": {
                    "label": "Retraction Extra Prime Amount",
                    "description": "Some material can ooze away during a travel move, which can be compensated for here.",
                    "unit": "mm³",
                    "type": "float",
                    "default_value": 0,
                    "minimum_value_warning": "-0.0001",
                    "maximum_value_warning": "5.0",
                    "enabled": "retraction_enable",
                    "settable_per_mesh": false,
                    "settable_per_extruder": true
                },
                "retraction_min_travel": {
                    "label": "Retraction Minimum Travel",
                    "description": "The minimum distance of travel needed for a retraction to happen at all. This helps to get fewer retractions in a small area.",
                    "unit": "mm",
                    "type": "float",
                    "default_value": 1.5,
                    "value": "line_width * 2",
                    "minimum_value": "0",
                    "minimum_value_warning": "line_width * 1.5",
                    "maximum_value_warning": "10",
                    "enabled": "retraction_enable",
                    "settable_per_mesh": false,
                    "settable_per_extruder": true
                },
                "retraction_count_max": {
                    "label": "Maximum Retraction Count",
                    "description": "This setting limits the number of retractions occurring within the minimum extrusion distance window. Further retractions within this window will be ignored. This avoids retracting repeatedly on the same piece of filament, as that can flatten the filament and cause grinding issues.",
                    "default_value": 90,
                    "minimum_value": "0",
                    "maximum_value_warning": "100",
                    "type": "int",
                    "enabled": "retraction_enable",
                    "settable_per_mesh": false,
                    "settable_per_extruder": true
                },
                "retraction_extrusion_window": {
                    "label": "Minimum Extrusion Distance Window",
                    "description": "The window in which the maximum retraction count is enforced. This value should be approximately the same as the retraction distance, so that effectively the number of times a retraction passes the same patch of material is limited.",
                    "unit": "mm",
                    "type": "float",
                    "default_value": 4.5,
                    "minimum_value": "0",
                    "maximum_value_warning": "retraction_amount * 2",
                    "value": "retraction_amount",
                    "enabled": "retraction_enable",
                    "settable_per_mesh": false,
                    "settable_per_extruder": true
                },
                "limit_support_retractions": {
                    "label": "Limit Support Retractions",
                    "description": "Omit retraction when moving from support to support in a straight line. Enabling this setting saves print time, but can lead to excesive stringing within the support structure.",
                    "type": "bool",
                    "default_value": true,
                    "enabled": "retraction_enable and support_enable",
                    "settable_per_mesh": false,
                    "settable_per_extruder": true
                },
                "material_standby_temperature": {
                    "label": "Standby Temperature",
                    "description": "The temperature of the nozzle when another nozzle is currently used for printing.",
                    "type": "float",
                    "unit": "°C",
                    "default_value": 150,
                    "minimum_value": "-273.15",
                    "minimum_value_warning": "0",
                    "maximum_value_warning": "260",
                    "enabled": "extruders_enabled_count > 1 and machine_nozzle_temp_enabled",
                    "settable_per_mesh": false,
                    "settable_per_extruder": true
                },
                "switch_extruder_retraction_amount": {
                    "label": "Nozzle Switch Retraction Distance",
                    "description": "The amount of retraction: Set at 0 for no retraction at all. This should generally be the same as the length of the heat zone.",
                    "type": "float",
                    "unit": "mm",
                    "enabled": "retraction_enable",
                    "default_value": 20,
                    "value": "machine_heat_zone_length",
                    "minimum_value_warning": "0",
                    "maximum_value_warning": "100",
                    "settable_per_mesh": false,
                    "settable_per_extruder": true
                },
                "switch_extruder_retraction_speeds": {
                    "label": "Nozzle Switch Retraction Speed",
                    "description": "The speed at which the filament is retracted. A higher retraction speed works better, but a very high retraction speed can lead to filament grinding.",
                    "type": "float",
                    "unit": "mm/s",
                    "enabled": "retraction_enable",
                    "default_value": 20,
                    "minimum_value": "0.1",
                    "minimum_value_warning": "1",
                    "maximum_value": "machine_max_feedrate_e if retraction_enable else float('inf')",
                    "maximum_value_warning": "70",
                    "settable_per_mesh": false,
                    "settable_per_extruder": true,
                    "children": {
                        "switch_extruder_retraction_speed": {
                            "label": "Nozzle Switch Retract Speed",
                            "description": "The speed at which the filament is retracted during a nozzle switch retract.",
                            "type": "float",
                            "unit": "mm/s",
                            "enabled": "retraction_enable",
                            "default_value": 20,
                            "value": "switch_extruder_retraction_speeds",
                            "minimum_value": "0.1",
                            "minimum_value_warning": "1",
                            "maximum_value": "machine_max_feedrate_e if retraction_enable else float('inf')",
                            "maximum_value_warning": "70",
                            "settable_per_mesh": false,
                            "settable_per_extruder": true
                        },
                        "switch_extruder_prime_speed": {
                            "label": "Nozzle Switch Prime Speed",
                            "description": "The speed at which the filament is pushed back after a nozzle switch retraction.",
                            "type": "float",
                            "unit": "mm/s",
                            "enabled": "retraction_enable",
                            "default_value": 20,
                            "value": "switch_extruder_retraction_speeds",
                            "minimum_value": "0.1",
                            "minimum_value_warning": "1",
                            "maximum_value": "machine_max_feedrate_e if retraction_enable else float('inf')",
                            "maximum_value_warning": "70",
                            "settable_per_mesh": false,
                            "settable_per_extruder": true
                        }
                    }
                }
            }
        },
        "speed": {
            "label": "Speed",
            "icon": "speedometer",
            "description": "Speed",
            "type": "category",
            "children": {
                "speed_print": {
                    "label": "Print Speed",
                    "description": "The speed at which printing happens.",
                    "unit": "mm/s",
                    "type": "float",
                    "minimum_value": "0.1",
                    "maximum_value_warning": "150",
                    "maximum_value": "math.sqrt(machine_max_feedrate_x ** 2 + machine_max_feedrate_y ** 2)",
                    "default_value": 60,
                    "settable_per_mesh": true,
                    "children": {
                        "speed_fiber_infill": {
                            "label": "Fiber Infill Speed",
                            "description": "The speed at which infill is printed.",
                            "unit": "mm/s",
                            "type": "float",
                            "minimum_value": "0.1",
                            "maximum_value": "math.sqrt(machine_max_feedrate_x ** 2 + machine_max_feedrate_y ** 2)",
                            "maximum_value_warning": "15",
                            "default_value": 5,
                            "enabled": "reinforcement_enabled",
                            "limit_to_extruder": "fiber_infill_extruder_nr",
                            "settable_per_mesh": true
                        },
                        "speed_infill": {
                            "label": "Infill Speed",
                            "description": "The speed at which infill is printed.",
                            "unit": "mm/s",
                            "type": "float",
                            "minimum_value": "0.1",
                            "maximum_value": "math.sqrt(machine_max_feedrate_x ** 2 + machine_max_feedrate_y ** 2)",
                            "maximum_value_warning": "150",
                            "default_value": 60,
                            "value": "speed_print",
                            "enabled": "infill_sparse_density > 0",
                            "limit_to_extruder": "infill_extruder_nr",
                            "settable_per_mesh": true,
                            "children": {
                                "speed_infill_classic": {
                                    "label": "Classic Infill Speed",
                                    "description": "The speed at which classic infill is printed.",
                                    "unit": "mm/s",
                                    "type": "float",
                                    "minimum_value": "0.1",
                                    "maximum_value": "math.sqrt(machine_max_feedrate_x ** 2 + machine_max_feedrate_y ** 2)",
                                    "maximum_value_warning": "150",
                                    "value": "speed_print",
                                    "enabled": "infill_sparse_density > 0",
                                    "limit_to_extruder": "infill_extruder_nr",
                                    "settable_per_mesh": true
                                },
                                "speed_infill_cylindrical": {
                                    "label": "Cylindrical Infill Speed",
                                    "description": "The speed at which cylindrical infill is printed.",
                                    "unit": "mm/s",
                                    "type": "float",
                                    "minimum_value": "0.1",
                                    "maximum_value": "math.sqrt(machine_max_feedrate_x ** 2 + machine_max_feedrate_y ** 2)",
                                    "maximum_value_warning": "150",
                                    "value": "1.2*speed_print",
                                    "enabled": "infill_sparse_density > 0",
                                    "limit_to_extruder": "infill_extruder_nr",
                                    "settable_per_mesh": true
                                }
                            }
                        },
                        "speed_wall": {
                            "label": "Wall Speed",
                            "description": "The speed at which the walls are printed.",
                            "unit": "mm/s",
                            "type": "float",
                            "minimum_value": "0.1",
                            "maximum_value": "math.sqrt(machine_max_feedrate_x ** 2 + machine_max_feedrate_y ** 2)",
                            "maximum_value_warning": "150",
                            "default_value": 60,
                            "value": "speed_print",
                            "settable_per_mesh": true,
                            "children": {
                                "speed_wall_0": {
                                    "label": "Outer Wall Speed",
                                    "description": "The speed at which the outermost walls are printed. Printing the outer wall at a lower speed improves the final skin quality. However, having a large difference between the inner wall speed and the outer wall speed will affect quality in a negative way.",
                                    "unit": "mm/s",
                                    "type": "float",
                                    "minimum_value": "0.1",
                                    "maximum_value": "math.sqrt(machine_max_feedrate_x ** 2 + machine_max_feedrate_y ** 2)",
                                    "maximum_value_warning": "150",
                                    "default_value": 30,
                                    "value": "speed_wall / 2",
                                    "limit_to_extruder": "wall_0_extruder_nr",
                                    "settable_per_mesh": true,
                                    "children": {
                                        "speed_wall_0_classic": {
                                            "label": "Classic Outer Wall Speed",
                                            "description": "The speed at which the classic outermost walls are printed. Printing the outer wall at a lower speed improves the final skin quality. However, having a large difference between the inner wall speed and the outer wall speed will affect quality in a negative way.",
                                            "unit": "mm/s",
                                            "type": "float",
                                            "minimum_value": "0.1",
                                            "maximum_value": "math.sqrt(machine_max_feedrate_x ** 2 + machine_max_feedrate_y ** 2)",
                                            "maximum_value_warning": "150",
                                            "default_value": 30,
                                            "value": "speed_wall_0",
                                            "limit_to_extruder": "wall_0_extruder_nr",
                                            "settable_per_mesh": true
                                        },
                                        "speed_wall_0_cylindrical": {
                                            "label": "Cylindrical Outer Wall Speed",
                                            "description": "The speed at which the cylindrical outermost walls are printed. Printing the outer wall at a lower speed improves the final skin quality. However, having a large difference between the inner wall speed and the outer wall speed will affect quality in a negative way.",
                                            "unit": "mm/s",
                                            "type": "float",
                                            "minimum_value": "0.1",
                                            "maximum_value": "math.sqrt(machine_max_feedrate_x ** 2 + machine_max_feedrate_y ** 2)",
                                            "maximum_value_warning": "150",
                                            "default_value": 30,
                                            "value": "speed_wall_0",
                                            "limit_to_extruder": "wall_0_extruder_nr",
                                            "settable_per_mesh": true
                                        }
                                    }
                                },
                                "speed_wall_x": {
                                    "label": "Inner Wall Speed",
                                    "description": "The speed at which all inner walls are printed. Printing the inner wall faster than the outer wall will reduce printing time. It works well to set this in between the outer wall speed and the infill speed.",
                                    "unit": "mm/s",
                                    "type": "float",
                                    "minimum_value": "0.1",
                                    "maximum_value": "math.sqrt(machine_max_feedrate_x ** 2 + machine_max_feedrate_y ** 2)",
                                    "maximum_value_warning": "150",
                                    "default_value": 60,
                                    "value": "resolveOrValue('speed_wall') if resolveOrValue('printing_mode') == 'classic' else 0.75*resolveOrValue('speed_wall')",
                                    "limit_to_extruder": "wall_x_extruder_nr",
                                    "settable_per_mesh": true,
                                    "children": {
                                        "speed_wall_x_classic": {
                                            "label": "Classic Inner Wall Speed",
                                            "description": "The speed at which all classic inner walls are printed. Printing the inner wall faster than the outer wall will reduce printing time. It works well to set this in between the outer wall speed and the infill speed.",
                                            "unit": "mm/s",
                                            "type": "float",
                                            "minimum_value": "0.1",
                                            "maximum_value": "math.sqrt(machine_max_feedrate_x ** 2 + machine_max_feedrate_y ** 2)",
                                            "maximum_value_warning": "150",
                                            "default_value": 60,
                                            "value": "speed_wall_x",
                                            "limit_to_extruder": "wall_x_extruder_nr",
                                            "settable_per_mesh": true
                                        },
                                        "speed_wall_x_cylindrical": {
                                            "label": "Cylindrical Inner Wall Speed",
                                            "description": "The speed at which all cylindrical inner walls are printed. Printing the inner wall faster than the outer wall will reduce printing time. It works well to set this in between the outer wall speed and the infill speed.",
                                            "unit": "mm/s",
                                            "type": "float",
                                            "minimum_value": "0.1",
                                            "maximum_value": "math.sqrt(machine_max_feedrate_x ** 2 + machine_max_feedrate_y ** 2)",
                                            "maximum_value_warning": "150",
                                            "default_value": 60,
                                            "value": "speed_print * 1.2",
                                            "limit_to_extruder": "wall_x_extruder_nr",
                                            "settable_per_mesh": true
                                        }
                                    }
                                }
                            }
                        },
                        "speed_roofing": {
                            "label": "Top Surface Skin Speed",
                            "description": "The speed at which top surface skin layers are printed.",
                            "unit": "mm/s",
                            "type": "float",
                            "minimum_value": "0.1",
                            "maximum_value": "math.sqrt(machine_max_feedrate_x ** 2 + machine_max_feedrate_y ** 2)",
                            "maximum_value_warning": "150",
                            "default_value": 25,
                            "value": "speed_topbottom",
                            "limit_to_extruder": "roofing_extruder_nr",
                            "settable_per_mesh": true,
                            "enabled": "roofing_layer_count > 0 and top_layers > 0",
                            "children": {
                                "speed_roofing_classic": {
                                    "label": "Classic Top Surface Skin Speed",
                                    "description": "The speed at which classic top surface skin layers are printed.",
                                    "unit": "mm/s",
                                    "type": "float",
                                    "minimum_value": "0.1",
                                    "maximum_value": "math.sqrt(machine_max_feedrate_x ** 2 + machine_max_feedrate_y ** 2)",
                                    "maximum_value_warning": "150",
                                    "default_value": 25,
                                    "value": "speed_roofing",
                                    "limit_to_extruder": "roofing_extruder_nr",
                                    "settable_per_mesh": true,
                                    "enabled": "roofing_layer_count > 0 and top_layers > 0"
                                },
                                "speed_roofing_cylindrical": {
                                    "label": "Cylindrical Top Surface Skin Speed",
                                    "description": "The speed at which cylindrical top surface skin layers are printed.",
                                    "unit": "mm/s",
                                    "type": "float",
                                    "minimum_value": "0.1",
                                    "maximum_value": "math.sqrt(machine_max_feedrate_x ** 2 + machine_max_feedrate_y ** 2)",
                                    "maximum_value_warning": "150",
                                    "default_value": 25,
                                    "value": "speed_print *1.2",
                                    "limit_to_extruder": "roofing_extruder_nr",
                                    "settable_per_mesh": true,
                                    "enabled": "roofing_layer_count > 0 and top_layers > 0"
                                }
                            }
                        },
                        "speed_topbottom": {
                            "label": "Top/Bottom Speed",
                            "description": "The speed at which top/bottom layers are printed.",
                            "unit": "mm/s",
                            "type": "float",
                            "minimum_value": "0.1",
                            "maximum_value": "math.sqrt(machine_max_feedrate_x ** 2 + machine_max_feedrate_y ** 2)",
                            "maximum_value_warning": "150",
                            "default_value": 30,
                            "value": "speed_print / 2",
                            "limit_to_extruder": "top_bottom_extruder_nr",
                            "enabled": "top_layers > 0 or bottom_layers > 0",
                            "settable_per_mesh": true,
                            "children": {
                                "speed_topbottom_classic": {
                                    "label": "Classic Top/Bottom Speed",
                                    "description": "The speed at which classic top/bottom layers are printed.",
                                    "unit": "mm/s",
                                    "type": "float",
                                    "minimum_value": "0.1",
                                    "maximum_value": "math.sqrt(machine_max_feedrate_x ** 2 + machine_max_feedrate_y ** 2)",
                                    "maximum_value_warning": "150",
                                    "default_value": 30,
                                    "value": "speed_topbottom",
                                    "limit_to_extruder": "top_bottom_extruder_nr",
                                    "enabled": "top_layers > 0 or bottom_layers > 0",
                                    "settable_per_mesh": true
                                },
                                "speed_topbottom_cylindrical": {
                                    "label": "Cylindrical Top/Bottom Speed",
                                    "description": "The speed at which cylindrical top/bottom layers are printed.",
                                    "unit": "mm/s",
                                    "type": "float",
                                    "minimum_value": "0.1",
                                    "maximum_value": "math.sqrt(machine_max_feedrate_x ** 2 + machine_max_feedrate_y ** 2)",
                                    "maximum_value_warning": "150",
                                    "default_value": 30,
                                    "value": "speed_print * 1.2",
                                    "limit_to_extruder": "top_bottom_extruder_nr",
                                    "enabled": "top_layers > 0 or bottom_layers > 0",
                                    "settable_per_mesh": true
                                }
                            }
                        },
                        "speed_support": {
                            "label": "Support Speed",
                            "description": "The speed at which the support structure is printed. Printing support at higher speeds can greatly reduce printing time. The surface quality of the support structure is not important since it is removed after printing.",
                            "unit": "mm/s",
                            "type": "float",
                            "minimum_value": "0.1",
                            "maximum_value": "math.sqrt(machine_max_feedrate_x ** 2 + machine_max_feedrate_y ** 2)",
                            "maximum_value_warning": "150",
                            "default_value": 30,
                            "value": "speed_print",
                            "enabled": "support_enable",
                            "settable_per_mesh": false,
                            "limit_to_extruder": "support_extruder_nr",
                            "settable_per_extruder": true,
                            "children": {
                                "speed_support_infill": {
                                    "label": "Support Infill Speed",
                                    "description": "The speed at which the infill of support is printed. Printing the infill at lower speeds improves stability.",
                                    "unit": "mm/s",
                                    "type": "float",
                                    "default_value": 30,
                                    "minimum_value": "0.1",
                                    "maximum_value": "math.sqrt(machine_max_feedrate_x ** 2 + machine_max_feedrate_y ** 2)",
                                    "maximum_value_warning": "150",
                                    "value": "speed_support",
                                    "enabled": "support_enable",
                                    "limit_to_extruder": "support_infill_extruder_nr",
                                    "settable_per_mesh": false,
                                    "settable_per_extruder": true,
                                    "children": {
                                        "speed_support_infill_classic": {
                                            "label": "Classic Support Infill Speed",
                                            "description": "The speed at which the classic infill of support is printed. Printing the infill at lower speeds improves stability.",
                                            "unit": "mm/s",
                                            "type": "float",
                                            "default_value": 30,
                                            "minimum_value": "0.1",
                                            "maximum_value": "math.sqrt(machine_max_feedrate_x ** 2 + machine_max_feedrate_y ** 2)",
                                            "maximum_value_warning": "150",
                                            "value": "speed_support_infill",
                                            "enabled": "support_enable",
                                            "limit_to_extruder": "support_infill_extruder_nr",
                                            "settable_per_mesh": false,
                                            "settable_per_extruder": true
                                        },
                                        "speed_support_infill_cylindrical": {
                                            "label": "Cylindrical Support Infill Speed",
                                            "description": "The speed at which the cylindrical infill of support is printed. Printing the infill at lower speeds improves stability.",
                                            "unit": "mm/s",
                                            "type": "float",
                                            "default_value": 30,
                                            "minimum_value": "0.1",
                                            "maximum_value": "math.sqrt(machine_max_feedrate_x ** 2 + machine_max_feedrate_y ** 2)",
                                            "maximum_value_warning": "150",
                                            "value": "1.2*speed_print",
                                            "enabled": "support_enable",
                                            "limit_to_extruder": "support_infill_extruder_nr",
                                            "settable_per_mesh": false,
                                            "settable_per_extruder": true
                                        }
                                    }
                                },
                                "speed_support_interface": {
                                    "label": "Support Interface Speed",
                                    "description": "The speed at which the roofs and floors of support are printed. Printing them at lower speeds can improve overhang quality.",
                                    "unit": "mm/s",
                                    "type": "float",
                                    "default_value": 40,
                                    "minimum_value": "0.1",
                                    "maximum_value": "math.sqrt(machine_max_feedrate_x ** 2 + machine_max_feedrate_y ** 2)",
                                    "maximum_value_warning": "150",
                                    "enabled": "support_interface_enable and support_enable",
                                    "limit_to_extruder": "support_interface_extruder_nr",
                                    "value": "speed_support / 1.5",
                                    "settable_per_mesh": false,
                                    "settable_per_extruder": true,
                                    "children": {
                                        "speed_support_roof": {
                                            "label": "Support Roof Speed",
                                            "description": "The speed at which the roofs of support are printed. Printing them at lower speeds can improve overhang quality.",
                                            "unit": "mm/s",
                                            "type": "float",
                                            "default_value": 40,
                                            "minimum_value": "0.1",
                                            "maximum_value": "math.sqrt(machine_max_feedrate_x ** 2 + machine_max_feedrate_y ** 2)",
                                            "maximum_value_warning": "150",
                                            "enabled": "support_roof_enable and support_enable",
                                            "limit_to_extruder": "support_roof_extruder_nr",
                                            "value": "extruderValue(support_roof_extruder_nr, 'speed_support_interface')",
                                            "settable_per_mesh": false,
                                            "settable_per_extruder": true
                                        },
                                        "speed_support_bottom": {
                                            "label": "Support Floor Speed",
                                            "description": "The speed at which the floor of support is printed. Printing it at lower speed can improve adhesion of support on top of your model.",
                                            "unit": "mm/s",
                                            "type": "float",
                                            "default_value": 40,
                                            "minimum_value": "0.1",
                                            "maximum_value": "math.sqrt(machine_max_feedrate_x ** 2 + machine_max_feedrate_y ** 2)",
                                            "maximum_value_warning": "150",
                                            "enabled": "support_bottom_enable and support_enable",
                                            "limit_to_extruder": "support_bottom_extruder_nr",
                                            "value": "extruderValue(support_bottom_extruder_nr, 'speed_support_interface')",
                                            "settable_per_mesh": false,
                                            "settable_per_extruder": true
                                        }
                                    }
                                }
                            }
                        },
                        "speed_prime_tower": {
                            "label": "Prime Tower Speed",
                            "description": "The speed at which the prime tower is printed. Printing the prime tower slower can make it more stable when the adhesion between the different filaments is suboptimal.",
                            "type": "float",
                            "unit": "mm/s",
                            "enabled": "resolveOrValue('prime_tower_enable')",
                            "default_value": 60,
                            "value": "speed_print",
                            "minimum_value": "0.1",
                            "maximum_value": "math.sqrt(machine_max_feedrate_x ** 2 + machine_max_feedrate_y ** 2)",
                            "maximum_value_warning": "150",
                            "settable_per_mesh": false,
                            "settable_per_extruder": true
                        }
                    }
                },
                "speed_travel": {
                    "label": "Travel Speed",
                    "description": "The speed at which travel moves are made.",
                    "unit": "mm/s",
                    "type": "float",
                    "default_value": 60,
                    "minimum_value": "0.1",
                    "maximum_value": "math.sqrt(machine_max_feedrate_x ** 2 + machine_max_feedrate_y ** 2)",
                    "maximum_value_warning": "300",
                    "value": "speed_print if magic_spiralize else 60",
                    "settable_per_mesh": false,
                    "settable_per_extruder": true,
                    "children": {
                        "speed_travel_classic": {
                            "label": "Classic Travel Speed",
                            "description": "The speed at which classic travel moves are made.",
                            "unit": "mm/s",
                            "type": "float",
                            "default_value": 120,
                            "minimum_value": "0.1",
                            "maximum_value": "math.sqrt(machine_max_feedrate_x ** 2 + machine_max_feedrate_y ** 2)",
                            "maximum_value_warning": "300",
                            "value": "120 if resolveOrValue('printing_mode') == 'classic' else resolveOrValue('speed_travel')",
                            "settable_per_mesh": false,
                            "settable_per_extruder": true
                        },
                        "speed_travel_cylindrical": {
                            "label": "Cylindrical Travel Speed",
                            "description": "The speed at which cylindrical travel moves are made.",
                            "unit": "mm/s",
                            "type": "float",
                            "default_value": 60,
                            "minimum_value": "0.1",
                            "maximum_value": "math.sqrt(machine_max_feedrate_x ** 2 + machine_max_feedrate_y ** 2)",
                            "maximum_value_warning": "300",
                            "value": "speed_print if resolveOrValue('printing_mode') == 'classic' else speed_print * 1.2",
                            "settable_per_mesh": false,
                            "settable_per_extruder": true
                        }
                    }
                },
                "speed_layer_0": {
                    "label": "Initial Layer Speed",
                    "description": "The speed for the initial layer. A lower value is advised to improve adhesion to the build plate.",
                    "unit": "mm/s",
                    "type": "float",
                    "default_value": 30,
                    "value": "speed_print * 30 / 60",
                    "minimum_value": "0.1",
                    "maximum_value": "math.sqrt(machine_max_feedrate_x ** 2 + machine_max_feedrate_y ** 2)",
                    "maximum_value_warning": "300",
                    "settable_per_mesh": true,
                    "children": {
                        "speed_print_layer_0": {
                            "label": "Initial Layer Print Speed",
                            "description": "The speed of printing for the initial layer. A lower value is advised to improve adhesion to the build plate.",
                            "unit": "mm/s",
                            "type": "float",
                            "default_value": 30,
                            "value": "speed_layer_0",
                            "minimum_value": "0.1",
                            "maximum_value": "math.sqrt(machine_max_feedrate_x ** 2 + machine_max_feedrate_y ** 2)",
                            "maximum_value_warning": "300",
                            "settable_per_mesh": true,
                            "children": {
                                "speed_print_layer_0_classic": {
                                    "label": "Classic Initial Layer Print Speed",
                                    "description": "The speed of printing for the classic initial layer. A lower value is advised to improve adhesion to the build plate.",
                                    "unit": "mm/s",
                                    "type": "float",
                                    "default_value": 30,
                                    "value": "speed_layer_0",
                                    "minimum_value": "0.1",
                                    "maximum_value": "math.sqrt(machine_max_feedrate_x ** 2 + machine_max_feedrate_y ** 2)",
                                    "maximum_value_warning": "300",
                                    "settable_per_mesh": true
                                },
                                "speed_print_layer_0_cylindrical": {
                                    "label": "Cylindrical Initial Layer Print Speed",
                                    "description": "The speed of printing for the cylindrical initial layer. A lower value is advised to improve adhesion to the build plate.",
                                    "unit": "mm/s",
                                    "type": "float",
                                    "default_value": 30,
                                    "value": "speed_print * 1.2",
                                    "minimum_value": "0.1",
                                    "maximum_value": "math.sqrt(machine_max_feedrate_x ** 2 + machine_max_feedrate_y ** 2)",
                                    "maximum_value_warning": "300",
                                    "settable_per_mesh": true
                                }
                            }
                        },
                        "speed_travel_layer_0": {
                            "label": "Initial Layer Travel Speed",
                            "description": "The speed of travel moves in the initial layer. A lower value is advised to prevent pulling previously printed parts away from the build plate. The value of this setting can automatically be calculated from the ratio between the Travel Speed and the Print Speed.",
                            "unit": "mm/s",
                            "type": "float",
                            "default_value": 60,
                            "value": "speed_layer_0 * speed_travel / speed_print",
                            "minimum_value": "0.1",
                            "maximum_value": "math.sqrt(machine_max_feedrate_x ** 2 + machine_max_feedrate_y ** 2)",
                            "maximum_value_warning": "300",
                            "settable_per_extruder": true,
                            "settable_per_mesh": false,
                            "children": {
                                "speed_travel_layer_0_classic": {
                                    "label": "Classic Initial Layer Travel Speed",
                                    "description": "The speed of travel moves in the classic initial layer. A lower value is advised to prevent pulling previously printed parts away from the build plate. The value of this setting can automatically be calculated from the ratio between the Travel Speed and the Print Speed.",
                                    "unit": "mm/s",
                                    "type": "float",
                                    "default_value": 60,
                                    "value": "speed_layer_0 * speed_travel / speed_print",
                                    "minimum_value": "0.1",
                                    "maximum_value": "math.sqrt(machine_max_feedrate_x ** 2 + machine_max_feedrate_y ** 2)",
                                    "maximum_value_warning": "300",
                                    "settable_per_extruder": true,
                                    "settable_per_mesh": false
                                },
                                "speed_travel_layer_0_cylindrical": {
                                    "label": "Cylindrical Initial Layer Travel Speed",
                                    "description": "The speed of travel moves in the cylindrical initial layer. A lower value is advised to prevent pulling previously printed parts away from the build plate. The value of this setting can automatically be calculated from the ratio between the Travel Speed and the Print Speed.",
                                    "unit": "mm/s",
                                    "type": "float",
                                    "default_value": 60,
                                    "value": "1.2 * speed_print",
                                    "minimum_value": "0.1",
                                    "maximum_value": "math.sqrt(machine_max_feedrate_x ** 2 + machine_max_feedrate_y ** 2)",
                                    "maximum_value_warning": "300",
                                    "settable_per_extruder": true,
                                    "settable_per_mesh": false
                                }
                            }
                        }
                    }
                },
                "skirt_brim_speed": {
                    "label": "Skirt/Brim Speed",
                    "description": "The speed at which the skirt and brim are printed. Normally this is done at the initial layer speed, but sometimes you might want to print the skirt or brim at a different speed.",
                    "unit": "mm/s",
                    "type": "float",
                    "default_value": 30,
                    "minimum_value": "0.1",
                    "maximum_value": "math.sqrt(machine_max_feedrate_x ** 2 + machine_max_feedrate_y ** 2)",
                    "maximum_value_warning": "300",
                    "value": "speed_layer_0",
                    "enabled": "resolveOrValue('adhesion_type') == 'skirt' or resolveOrValue('adhesion_type') == 'brim'",
                    "settable_per_mesh": false,
                    "settable_per_extruder": true,
                    "limit_to_extruder": "adhesion_extruder_nr"
                },
                "max_feedrate_z_override": {
                    "label": "Maximum Z Speed",
                    "description": "The maximum speed with which the build plate is moved. Setting this to zero causes the print to use the firmware defaults for the maximum z speed.",
                    "unit": "mm/s",
                    "type": "float",
                    "default_value": 0,
                    "minimum_value": "0",
                    "maximum_value": "299792458000",
                    "maximum_value_warning": "machine_max_feedrate_z",
                    "settable_per_mesh": false,
                    "settable_per_extruder": true
                },
                "speed_slowdown_layers": {
                    "label": "Number of Slower Layers",
                    "description": "The first few layers are printed slower than the rest of the model, to get better adhesion to the build plate and improve the overall success rate of prints. The speed is gradually increased over these layers.",
                    "type": "int",
                    "default_value": 2,
                    "resolve": "round(sum(extruderValues('speed_slowdown_layers')) / len(extruderValues('speed_slowdown_layers')))",
                    "minimum_value": "0",
                    "maximum_value_warning": "3.2 / resolveOrValue('layer_height')",
                    "settable_per_mesh": false,
                    "settable_per_extruder": false
                },
                "speed_equalize_flow_enabled": {
                    "label": "Equalize Filament Flow",
                    "description": "Print thinner than normal lines faster so that the amount of material extruded per second remains the same. Thin pieces in your model might require lines printed with smaller line width than provided in the settings. This setting controls the speed changes for such lines.",
                    "type": "bool",
                    "default_value": false,
                    "settable_per_mesh": false,
                    "settable_per_extruder": true
                },
                "speed_equalize_flow_max": {
                    "label": "Maximum Speed for Flow Equalization",
                    "description": "Maximum print speed when adjusting the print speed in order to equalize flow.",
                    "type": "float",
                    "unit": "mm/s",
                    "enabled": "speed_equalize_flow_enabled",
                    "default_value": 150,
                    "minimum_value": "0.1",
                    "maximum_value": "math.sqrt(machine_max_feedrate_x ** 2 + machine_max_feedrate_y ** 2)",
                    "maximum_value_warning": "150",
                    "settable_per_mesh": false,
                    "settable_per_extruder": true
                },
                "speed_control_enable": {
                    "label": "Speed Control Enable",
                    "description": "Enabling speed adjustment.",
                    "type": "bool",
                    "default_value": true,
                    "settable_per_mesh": false,
                    "settable_per_extruder": false
                },
                "speed_control_value": {
                    "label": "Speed Control Value",
                    "description": "The minimum value of the adjusted speed. if the calculated speed is less than this value, set this value.",
                    "type": "float",
                    "unit": "mm/s",
                    "default_value": 1,
                    "minimum_value": "0.1",
                    "settable_per_mesh": false,
                    "settable_per_extruder": false
                },
                "acceleration_enabled": {
                    "label": "Enable Acceleration Control",
                    "description": "Enables adjusting the print head acceleration. Increasing the accelerations can reduce printing time at the cost of print quality.",
                    "type": "bool",
                    "default_value": false,
                    "resolve": "any(extruderValues('acceleration_enabled'))",
                    "settable_per_mesh": false,
                    "settable_per_extruder": false
                },
                "acceleration_print": {
                    "label": "Print Acceleration",
                    "description": "The acceleration with which printing happens.",
                    "unit": "mm/s²",
                    "type": "float",
                    "minimum_value": "0.1",
                    "minimum_value_warning": "100",
                    "maximum_value_warning": "10000",
                    "default_value": 3000,
                    "enabled": "resolveOrValue('acceleration_enabled')",
                    "settable_per_mesh": true,
                    "children": {
                        "acceleration_infill": {
                            "label": "Infill Acceleration",
                            "description": "The acceleration with which infill is printed.",
                            "unit": "mm/s²",
                            "type": "float",
                            "minimum_value": "0.1",
                            "minimum_value_warning": "100",
                            "maximum_value_warning": "10000",
                            "default_value": 3000,
                            "value": "acceleration_print",
                            "enabled": "resolveOrValue('acceleration_enabled') and infill_sparse_density > 0",
                            "limit_to_extruder": "infill_extruder_nr",
                            "settable_per_mesh": true
                        },
                        "acceleration_wall": {
                            "label": "Wall Acceleration",
                            "description": "The acceleration with which the walls are printed.",
                            "unit": "mm/s²",
                            "type": "float",
                            "minimum_value": "0.1",
                            "minimum_value_warning": "100",
                            "maximum_value_warning": "10000",
                            "default_value": 3000,
                            "value": "acceleration_print",
                            "enabled": "resolveOrValue('acceleration_enabled')",
                            "settable_per_mesh": true,
                            "children": {
                                "acceleration_wall_0": {
                                    "label": "Outer Wall Acceleration",
                                    "description": "The acceleration with which the outermost walls are printed.",
                                    "unit": "mm/s²",
                                    "type": "float",
                                    "minimum_value": "0.1",
                                    "minimum_value_warning": "100",
                                    "maximum_value_warning": "10000",
                                    "default_value": 3000,
                                    "value": "acceleration_wall",
                                    "enabled": "resolveOrValue('acceleration_enabled')",
                                    "limit_to_extruder": "wall_0_extruder_nr",
                                    "settable_per_mesh": true
                                },
                                "acceleration_wall_x": {
                                    "label": "Inner Wall Acceleration",
                                    "description": "The acceleration with which all inner walls are printed.",
                                    "unit": "mm/s²",
                                    "type": "float",
                                    "minimum_value": "0.1",
                                    "minimum_value_warning": "100",
                                    "maximum_value_warning": "10000",
                                    "default_value": 3000,
                                    "value": "acceleration_wall",
                                    "enabled": "resolveOrValue('acceleration_enabled')",
                                    "limit_to_extruder": "wall_x_extruder_nr",
                                    "settable_per_mesh": true
                                }
                            }
                        },
                        "acceleration_roofing": {
                            "label": "Top Surface Skin Acceleration",
                            "description": "The acceleration with which top surface skin layers are printed.",
                            "unit": "mm/s²",
                            "type": "float",
                            "minimum_value": "0.1",
                            "minimum_value_warning": "100",
                            "maximum_value_warning": "10000",
                            "default_value": 3000,
                            "value": "acceleration_topbottom",
                            "enabled": "resolveOrValue('acceleration_enabled') and roofing_layer_count > 0 and top_layers > 0",
                            "enabled": "top_layers > 0 or bottom_layers > 0",
                            "limit_to_extruder": "roofing_extruder_nr",
                            "settable_per_mesh": true
                        },
                        "acceleration_topbottom": {
                            "label": "Top/Bottom Acceleration",
                            "description": "The acceleration with which top/bottom layers are printed.",
                            "unit": "mm/s²",
                            "type": "float",
                            "minimum_value": "0.1",
                            "minimum_value_warning": "100",
                            "maximum_value_warning": "10000",
                            "default_value": 3000,
                            "value": "acceleration_print",
                            "enabled": "resolveOrValue('acceleration_enabled')",
                            "limit_to_extruder": "top_bottom_extruder_nr",
                            "settable_per_mesh": true
                        },
                        "acceleration_support": {
                            "label": "Support Acceleration",
                            "description": "The acceleration with which the support structure is printed.",
                            "unit": "mm/s²",
                            "type": "float",
                            "minimum_value": "0.1",
                            "minimum_value_warning": "100",
                            "maximum_value_warning": "10000",
                            "default_value": 3000,
                            "value": "acceleration_print",
                            "enabled": "resolveOrValue('acceleration_enabled') and support_enable",
                            "settable_per_mesh": false,
                            "limit_to_extruder": "support_extruder_nr",
                            "settable_per_extruder": true,
                            "children": {
                                "acceleration_support_infill": {
                                    "label": "Support Infill Acceleration",
                                    "description": "The acceleration with which the infill of support is printed.",
                                    "unit": "mm/s²",
                                    "type": "float",
                                    "default_value": 3000,
                                    "value": "acceleration_support",
                                    "minimum_value": "0.1",
                                    "minimum_value_warning": "100",
                                    "maximum_value_warning": "10000",
                                    "enabled": "resolveOrValue('acceleration_enabled') and support_enable",
                                    "limit_to_extruder": "support_infill_extruder_nr",
                                    "settable_per_mesh": false,
                                    "settable_per_extruder": true
                                },
                                "acceleration_support_interface": {
                                    "label": "Support Interface Acceleration",
                                    "description": "The acceleration with which the roofs and floors of support are printed. Printing them at lower acceleration can improve overhang quality.",
                                    "unit": "mm/s²",
                                    "type": "float",
                                    "default_value": 3000,
                                    "value": "acceleration_support",
                                    "minimum_value": "0.1",
                                    "minimum_value_warning": "100",
                                    "maximum_value_warning": "10000",
                                    "enabled": "resolveOrValue('acceleration_enabled') and support_interface_enable and support_enable",
                                    "limit_to_extruder": "support_interface_extruder_nr",
                                    "settable_per_mesh": false,
                                    "settable_per_extruder": true,
                                    "children": {
                                        "acceleration_support_roof": {
                                            "label": "Support Roof Acceleration",
                                            "description": "The acceleration with which the roofs of support are printed. Printing them at lower acceleration can improve overhang quality.",
                                            "unit": "mm/s²",
                                            "type": "float",
                                            "default_value": 3000,
                                            "value": "extruderValue(support_roof_extruder_nr, 'acceleration_support_interface')",
                                            "minimum_value": "0.1",
                                            "minimum_value_warning": "100",
                                            "maximum_value_warning": "10000",
                                            "enabled": "acceleration_enabled and support_roof_enable and support_enable",
                                            "limit_to_extruder": "support_roof_extruder_nr",
                                            "settable_per_mesh": false,
                                            "settable_per_extruder": true
                                        },
                                        "acceleration_support_bottom": {
                                            "label": "Support Floor Acceleration",
                                            "description": "The acceleration with which the floors of support are printed. Printing them at lower acceleration can improve adhesion of support on top of your model.",
                                            "unit": "mm/s²",
                                            "type": "float",
                                            "default_value": 3000,
                                            "value": "extruderValue(support_bottom_extruder_nr, 'acceleration_support_interface')",
                                            "minimum_value": "0.1",
                                            "minimum_value_warning": "100",
                                            "maximum_value_warning": "10000",
                                            "enabled": "acceleration_enabled and support_bottom_enable and support_enable",
                                            "limit_to_extruder": "support_bottom_extruder_nr",
                                            "settable_per_mesh": false,
                                            "settable_per_extruder": true
                                        }
                                    }
                                }
                            }
                        },
                        "acceleration_prime_tower": {
                            "label": "Prime Tower Acceleration",
                            "description": "The acceleration with which the prime tower is printed.",
                            "unit": "mm/s²",
                            "type": "float",
                            "minimum_value": "0.1",
                            "minimum_value_warning": "100",
                            "maximum_value_warning": "10000",
                            "default_value": 3000,
                            "value": "acceleration_print",
                            "enabled": "resolveOrValue('prime_tower_enable') and resolveOrValue('acceleration_enabled')",
                            "settable_per_mesh": false
                        }
                    }
                },
                "acceleration_travel": {
                    "label": "Travel Acceleration",
                    "description": "The acceleration with which travel moves are made.",
                    "unit": "mm/s²",
                    "type": "float",
                    "default_value": 5000,
                    "minimum_value": "0.1",
                    "minimum_value_warning": "100",
                    "maximum_value_warning": "10000",
                    "value": "acceleration_print if magic_spiralize else 5000",
                    "enabled": "resolveOrValue('acceleration_enabled')",
                    "settable_per_mesh": false
                },
                "acceleration_layer_0": {
                    "label": "Initial Layer Acceleration",
                    "description": "The acceleration for the initial layer.",
                    "unit": "mm/s²",
                    "type": "float",
                    "default_value": 3000,
                    "value": "acceleration_print",
                    "minimum_value": "0.1",
                    "minimum_value_warning": "100",
                    "maximum_value_warning": "10000",
                    "enabled": "resolveOrValue('acceleration_enabled')",
                    "settable_per_mesh": true,
                    "children": {
                        "acceleration_print_layer_0": {
                            "label": "Initial Layer Print Acceleration",
                            "description": "The acceleration during the printing of the initial layer.",
                            "unit": "mm/s²",
                            "type": "float",
                            "default_value": 3000,
                            "value": "acceleration_layer_0",
                            "minimum_value": "0.1",
                            "minimum_value_warning": "100",
                            "maximum_value_warning": "10000",
                            "enabled": "resolveOrValue('acceleration_enabled')",
                            "settable_per_mesh": true
                        },
                        "acceleration_travel_layer_0": {
                            "label": "Initial Layer Travel Acceleration",
                            "description": "The acceleration for travel moves in the initial layer.",
                            "unit": "mm/s²",
                            "type": "float",
                            "default_value": 3000,
                            "value": "acceleration_layer_0 * acceleration_travel / acceleration_print",
                            "minimum_value": "0.1",
                            "minimum_value_warning": "100",
                            "maximum_value_warning": "10000",
                            "enabled": "resolveOrValue('acceleration_enabled')",
                            "settable_per_extruder": true,
                            "settable_per_mesh": false
                        }
                    }
                },
                "acceleration_skirt_brim": {
                    "label": "Skirt/Brim Acceleration",
                    "description": "The acceleration with which the skirt and brim are printed. Normally this is done with the initial layer acceleration, but sometimes you might want to print the skirt or brim at a different acceleration.",
                    "unit": "mm/s²",
                    "type": "float",
                    "default_value": 3000,
                    "value": "acceleration_layer_0",
                    "minimum_value": "0.1",
                    "minimum_value_warning": "100",
                    "maximum_value_warning": "10000",
                    "enabled": "resolveOrValue('acceleration_enabled')",
                    "settable_per_mesh": false,
                    "limit_to_extruder": "adhesion_extruder_nr"
                },
                "jerk_enabled": {
                    "label": "Enable Jerk Control",
                    "description": "Enables adjusting the jerk of print head when the velocity in the X or Y axis changes. Increasing the jerk can reduce printing time at the cost of print quality.",
                    "type": "bool",
                    "default_value": false,
                    "resolve": "any(extruderValues('jerk_enabled'))",
                    "settable_per_mesh": false,
                    "settable_per_extruder": false
                },
                "jerk_print": {
                    "label": "Print Jerk",
                    "description": "The maximum instantaneous velocity change of the print head.",
                    "unit": "mm/s",
                    "type": "float",
                    "minimum_value": "0",
                    "maximum_value_warning": "50",
                    "default_value": 20,
                    "enabled": "resolveOrValue('jerk_enabled')",
                    "settable_per_mesh": true,
                    "children": {
                        "jerk_infill": {
                            "label": "Infill Jerk",
                            "description": "The maximum instantaneous velocity change with which infill is printed.",
                            "unit": "mm/s",
                            "type": "float",
                            "minimum_value": "0",
                            "maximum_value_warning": "50",
                            "default_value": 20,
                            "value": "jerk_print",
                            "enabled": "resolveOrValue('jerk_enabled') and infill_sparse_density > 0",
                            "limit_to_extruder": "infill_extruder_nr",
                            "settable_per_mesh": true
                        },
                        "jerk_wall": {
                            "label": "Wall Jerk",
                            "description": "The maximum instantaneous velocity change with which the walls are printed.",
                            "unit": "mm/s",
                            "type": "float",
                            "minimum_value": "0",
                            "maximum_value_warning": "50",
                            "default_value": 20,
                            "value": "jerk_print",
                            "enabled": "resolveOrValue('jerk_enabled')",
                            "settable_per_mesh": true,
                            "children": {
                                "jerk_wall_0": {
                                    "label": "Outer Wall Jerk",
                                    "description": "The maximum instantaneous velocity change with which the outermost walls are printed.",
                                    "unit": "mm/s",
                                    "type": "float",
                                    "minimum_value": "0",
                                    "maximum_value_warning": "50",
                                    "default_value": 20,
                                    "value": "jerk_wall",
                                    "enabled": "resolveOrValue('jerk_enabled')",
                                    "limit_to_extruder": "wall_0_extruder_nr",
                                    "settable_per_mesh": true
                                },
                                "jerk_wall_x": {
                                    "label": "Inner Wall Jerk",
                                    "description": "The maximum instantaneous velocity change with which all inner walls are printed.",
                                    "unit": "mm/s",
                                    "type": "float",
                                    "minimum_value": "0",
                                    "maximum_value_warning": "50",
                                    "default_value": 20,
                                    "value": "jerk_wall",
                                    "enabled": "resolveOrValue('jerk_enabled')",
                                    "limit_to_extruder": "wall_x_extruder_nr",
                                    "settable_per_mesh": true
                                }
                            }
                        },
                        "jerk_roofing": {
                            "label": "Top Surface Skin Jerk",
                            "description": "The maximum instantaneous velocity change with which top surface skin layers are printed.",
                            "unit": "mm/s",
                            "type": "float",
                            "minimum_value": "0",
                            "maximum_value_warning": "50",
                            "default_value": 20,
                            "value": "jerk_topbottom",
                            "enabled": "resolveOrValue('jerk_enabled') and roofing_layer_count > 0 and top_layers > 0",
                            "limit_to_extruder": "roofing_extruder_nr",
                            "settable_per_mesh": true
                        },
                        "jerk_topbottom": {
                            "label": "Top/Bottom Jerk",
                            "description": "The maximum instantaneous velocity change with which top/bottom layers are printed.",
                            "unit": "mm/s",
                            "type": "float",
                            "minimum_value": "0",
                            "maximum_value_warning": "50",
                            "default_value": 20,
                            "value": "jerk_print",
                            "enabled": "(top_layers > 0 or bottom_layers > 0) and resolveOrValue('jerk_enabled')",
                            "limit_to_extruder": "top_bottom_extruder_nr",
                            "settable_per_mesh": true
                        },
                        "jerk_support": {
                            "label": "Support Jerk",
                            "description": "The maximum instantaneous velocity change with which the support structure is printed.",
                            "unit": "mm/s",
                            "type": "float",
                            "minimum_value": "0",
                            "maximum_value_warning": "50",
                            "default_value": 20,
                            "value": "jerk_print",
                            "enabled": "resolveOrValue('jerk_enabled') and support_enable",
                            "settable_per_mesh": false,
                            "settable_per_extruder": true,
                            "limit_to_extruder": "support_extruder_nr",
                            "children": {
                                "jerk_support_infill": {
                                    "label": "Support Infill Jerk",
                                    "description": "The maximum instantaneous velocity change with which the infill of support is printed.",
                                    "unit": "mm/s",
                                    "type": "float",
                                    "default_value": 20,
                                    "value": "jerk_support",
                                    "minimum_value": "0",
                                    "maximum_value_warning": "50",
                                    "enabled": "resolveOrValue('jerk_enabled') and support_enable",
                                    "limit_to_extruder": "support_infill_extruder_nr",
                                    "settable_per_mesh": false,
                                    "settable_per_extruder": true
                                },
                                "jerk_support_interface": {
                                    "label": "Support Interface Jerk",
                                    "description": "The maximum instantaneous velocity change with which the roofs and floors of support are printed.",
                                    "unit": "mm/s",
                                    "type": "float",
                                    "default_value": 20,
                                    "value": "jerk_support",
                                    "minimum_value": "0",
                                    "maximum_value_warning": "50",
                                    "enabled": "resolveOrValue('jerk_enabled') and support_interface_enable and support_enable",
                                    "limit_to_extruder": "support_interface_extruder_nr",
                                    "settable_per_mesh": false,
                                    "settable_per_extruder": true,
                                    "children": {
                                        "jerk_support_roof": {
                                            "label": "Support Roof Jerk",
                                            "description": "The maximum instantaneous velocity change with which the roofs of support are printed.",
                                            "unit": "mm/s",
                                            "type": "float",
                                            "default_value": 20,
                                            "value": "extruderValue(support_roof_extruder_nr, 'jerk_support_interface')",
                                            "minimum_value": "0",
                                            "maximum_value_warning": "50",
                                            "enabled": "resolveOrValue('jerk_enabled') and support_roof_enable and support_enable",
                                            "limit_to_extruder": "support_roof_extruder_nr",
                                            "settable_per_mesh": false,
                                            "settable_per_extruder": true
                                        },
                                        "jerk_support_bottom": {
                                            "label": "Support Floor Jerk",
                                            "description": "The maximum instantaneous velocity change with which the floors of support are printed.",
                                            "unit": "mm/s",
                                            "type": "float",
                                            "default_value": 20,
                                            "value": "extruderValue(support_roof_extruder_nr, 'jerk_support_interface')",
                                            "minimum_value": "0",
                                            "maximum_value_warning": "50",
                                            "enabled": "resolveOrValue('jerk_enabled') and support_bottom_enable and support_enable",
                                            "limit_to_extruder": "support_bottom_extruder_nr",
                                            "settable_per_mesh": false,
                                            "settable_per_extruder": true
                                        }
                                    }
                                }
                            }
                        },
                        "jerk_prime_tower": {
                            "label": "Prime Tower Jerk",
                            "description": "The maximum instantaneous velocity change with which the prime tower is printed.",
                            "unit": "mm/s",
                            "type": "float",
                            "minimum_value": "0",
                            "maximum_value_warning": "50",
                            "default_value": 20,
                            "value": "jerk_print",
                            "enabled": "resolveOrValue('prime_tower_enable') and resolveOrValue('jerk_enabled')",
                            "settable_per_mesh": false
                        }
                    }
                },
                "jerk_travel": {
                    "label": "Travel Jerk",
                    "description": "The maximum instantaneous velocity change with which travel moves are made.",
                    "unit": "mm/s",
                    "type": "float",
                    "default_value": 30,
                    "minimum_value": "0",
                    "maximum_value_warning": "50",
                    "value": "jerk_print if magic_spiralize else 30",
                    "enabled": "resolveOrValue('jerk_enabled')",
                    "settable_per_mesh": false
                },
                "jerk_layer_0": {
                    "label": "Initial Layer Jerk",
                    "description": "The print maximum instantaneous velocity change for the initial layer.",
                    "unit": "mm/s",
                    "type": "float",
                    "default_value": 20,
                    "value": "jerk_print",
                    "minimum_value": "0",
                    "maximum_value_warning": "50",
                    "enabled": "resolveOrValue('jerk_enabled')",
                    "settable_per_mesh": true,
                    "children": {
                        "jerk_print_layer_0": {
                            "label": "Initial Layer Print Jerk",
                            "description": "The maximum instantaneous velocity change during the printing of the initial layer.",
                            "unit": "mm/s",
                            "type": "float",
                            "default_value": 20,
                            "value": "jerk_layer_0",
                            "minimum_value": "0",
                            "maximum_value_warning": "50",
                            "enabled": "resolveOrValue('jerk_enabled')",
                            "settable_per_mesh": true
                        },
                        "jerk_travel_layer_0": {
                            "label": "Initial Layer Travel Jerk",
                            "description": "The acceleration for travel moves in the initial layer.",
                            "unit": "mm/s",
                            "type": "float",
                            "default_value": 20,
                            "value": "jerk_layer_0 * jerk_travel / jerk_print",
                            "minimum_value": "0",
                            "maximum_value_warning": "50",
                            "enabled": "resolveOrValue('jerk_enabled')",
                            "settable_per_extruder": true,
                            "settable_per_mesh": false
                        }
                    }
                },
                "jerk_skirt_brim": {
                    "label": "Skirt/Brim Jerk",
                    "description": "The maximum instantaneous velocity change with which the skirt and brim are printed.",
                    "unit": "mm/s",
                    "type": "float",
                    "default_value": 20,
                    "minimum_value": "0",
                    "maximum_value_warning": "50",
                    "value": "jerk_layer_0",
                    "enabled": "resolveOrValue('jerk_enabled')",
                    "settable_per_mesh": false,
                    "limit_to_extruder": "adhesion_extruder_nr"
                }
            }
        },
        "travel": {
            "label": "Travel",
            "icon": "printer-3d-nozzle",
            "description": "travel",
            "type": "category",
            "children": {
                "retraction_combing": {
                    "label": "Combing Mode",
                    "description": "Combing keeps the nozzle within already printed areas when traveling. This results in slightly longer travel moves but reduces the need for retractions. If combing is off, the material will retract and the nozzle moves in a straight line to the next point. It is also possible to avoid combing over top/bottom skin areas and also to only comb within the infill. Note that the 'Within Infill' option behaves exactly like the 'Not in Skin' option in earlier Cura releases.",
                    "type": "enum",
                    "options": {
                        "off": "Off",
                        "all": "All",
                        "noskin": "Not in Skin",
                        "infill": "Within Infill"
                    },
                    "default_value": "all",
                    "resolve": "'noskin' if 'noskin' in extruderValues('retraction_combing') else ('all' if 'all' in extruderValues('retraction_combing') else 'off')",
                    "settable_per_mesh": false,
                    "settable_per_extruder": false
                },
                "retraction_combing_max_distance": {
                    "label": "Max Comb Distance With No Retract",
                    "description": "When non-zero, combing travel moves that are longer than this distance will use retraction.",
                    "unit": "mm",
                    "type": "float",
                    "default_value": 0,
                    "minimum_value": "0",
                    "enabled": "resolveOrValue('retraction_combing') != 'off'",
                    "settable_per_mesh": false,
                    "settable_per_extruder": true
                },
                "travel_retract_before_outer_wall": {
                    "label": "Retract Before Outer Wall",
                    "description": "Always retract when moving to start an outer wall.",
                    "type": "bool",
                    "default_value": false,
                    "enabled": "retraction_enable",
                    "settable_per_mesh": false,
                    "settable_per_extruder": false
                },
                "travel_avoid_other_parts": {
                    "label": "Avoid Printed Parts When Traveling",
                    "description": "The nozzle avoids already printed parts when traveling. This option is only available when combing is enabled.",
                    "type": "bool",
                    "default_value": true,
                    "enabled": "resolveOrValue('retraction_combing') != 'off'",
                    "settable_per_mesh": false,
                    "settable_per_extruder": true
                },
                "travel_avoid_supports": {
                    "label": "Avoid Supports When Traveling",
                    "description": "The nozzle avoids already printed supports when traveling. This option is only available when combing is enabled.",
                    "type": "bool",
                    "default_value": false,
                    "enabled": "resolveOrValue('retraction_combing') != 'off' and travel_avoid_other_parts",
                    "settable_per_mesh": false,
                    "settable_per_extruder": true
                },
                "travel_avoid_distance": {
                    "label": "Travel Avoid Distance",
                    "description": "The distance between the nozzle and already printed parts when avoiding during travel moves.",
                    "unit": "mm",
                    "type": "float",
                    "default_value": 0.625,
                    "value": "machine_nozzle_tip_outer_diameter / 2 * 1.25",
                    "minimum_value": "0",
                    "minimum_value_warning": "machine_nozzle_tip_outer_diameter * 0.5",
                    "maximum_value_warning": "machine_nozzle_tip_outer_diameter * 5",
                    "enabled": "resolveOrValue('retraction_combing') != 'off' and travel_avoid_other_parts",
                    "settable_per_mesh": false,
                    "settable_per_extruder": true
                },
                "start_layers_at_same_position": {
                    "label": "Start Layers with the Same Part",
                    "description": "In each layer start with printing the object near the same point, so that we don't start a new layer with printing the piece which the previous layer ended with. This makes for better overhangs and small parts, but increases printing time.",
                    "type": "bool",
                    "default_value": false,
                    "enabled": false,
                    "settable_per_mesh": false,
                    "settable_per_extruder": false,
                    "settable_per_meshgroup": true
                },
                "layer_start_x": {
                    "label": "Layer Start X",
                    "description": "The X coordinate of the position near where to find the part to start printing each layer.",
                    "unit": "mm",
                    "type": "float",
                    "default_value": 0.0,
                    "minimum_value": "machine_width / -2 if machine_center_is_zero else 0",
                    "settable_per_mesh": false,
                    "settable_per_extruder": true,
                    "settable_per_meshgroup": true
                },
                "layer_start_y": {
                    "label": "Layer Start Y",
                    "description": "The Y coordinate of the position near where to find the part to start printing each layer.",
                    "unit": "mm",
                    "type": "float",
                    "default_value": 0.0,
                    "minimum_value": "machine_depth / -2 if machine_center_is_zero else 0",
                    "settable_per_mesh": false,
                    "settable_per_extruder": true,
                    "settable_per_meshgroup": true
                },
                "retraction_hop_enabled": {
                    "label": "Z Hop When Retracted",
                    "description": "Whenever a retraction is done, the build plate is lowered to create clearance between the nozzle and the print. It prevents the nozzle from hitting the print during travel moves, reducing the chance to knock the print from the build plate.",
                    "type": "bool",
                    "default_value": false,
                    "enabled": "retraction_enable",
                    "settable_per_mesh": false,
                    "settable_per_extruder": true
                },
                "retraction_hop_only_when_collides": {
                    "label": "Z Hop Only Over Printed Parts",
                    "description": "Only perform a Z Hop when moving over printed parts which cannot be avoided by horizontal motion by Avoid Printed Parts when Traveling.",
                    "type": "bool",
                    "default_value": false,
                    "enabled": "retraction_enable and retraction_hop_enabled and travel_avoid_other_parts",
                    "settable_per_mesh": false,
                    "settable_per_extruder": true
                },
                "retraction_hop": {
                    "label": "Z Hop Height",
                    "description": "The height difference when performing a Z Hop.",
                    "unit": "mm",
                    "type": "float",
                    "default_value": 1,
                    "minimum_value_warning": "0",
                    "maximum_value_warning": "10",
                    "enabled": "retraction_enable and retraction_hop_enabled",
                    "settable_per_mesh": false,
                    "settable_per_extruder": true
                },
                "retraction_hop_after_extruder_switch": {
                    "label": "Z Hop After Extruder Switch",
                    "description": "After the machine switched from one extruder to the other, the build plate is lowered to create clearance between the nozzle and the print. This prevents the nozzle from leaving oozed material on the outside of a print.",
                    "type": "bool",
                    "default_value": true,
                    "enabled": "retraction_hop_enabled and extruders_enabled_count > 1",
                    "settable_per_mesh": false,
                    "settable_per_extruder": true
                }
            }
        },
        "cooling": {
            "label": "Cooling",
            "icon": "fan",
            "description": "Cooling",
            "type": "category",
            "children": {
                "cool_fan_enabled": {
                    "label": "Enable Print Cooling",
                    "description": "Enables the print cooling fans while printing. The fans improve print quality on layers with short layer times and bridging / overhangs.",
                    "type": "bool",
                    "default_value": true,
                    "settable_per_mesh": false,
                    "settable_per_extruder": true,
                    "children": {
                        "cool_fan_enabled_classic": {
                            "label": "Enable Print Cooling on Classic",
                            "description": "Enables the print cooling fans while printing classic. The fans improve print quality on layers with short layer times and bridging / overhangs.",
                            "type": "bool",
                            "default_value": true,
                            "settable_per_mesh": false,
                            "settable_per_extruder": true
                        },
                        "cool_fan_enabled_cylindrical": {
                            "label": "Enable Print Cooling on Cylindrical",
                            "description": "Enables the print cooling fans while printing cylindrical. The fans improve print quality on layers with short layer times and bridging / overhangs.",
                            "type": "bool",
                            "default_value": true,
                            "settable_per_mesh": false,
                            "settable_per_extruder": true
                        }
                    }
                },
                "cool_fan_speed": {
                    "label": "Fan Speed",
                    "description": "The speed at which the print cooling fans spin.",
                    "unit": "%",
                    "type": "float",
                    "minimum_value": "0",
                    "maximum_value": "100",
                    "default_value": 100,
                    "value": "100.0 if cool_fan_enabled else 0.0",
                    "enabled": "cool_fan_enabled",
                    "settable_per_mesh": false,
                    "settable_per_extruder": true,
                    "children": {
                        "cool_fan_speed_min": {
                            "label": "Regular Fan Speed",
                            "description": "The speed at which the fans spin before hitting the threshold. When a layer prints faster than the threshold, the fan speed gradually inclines towards the maximum fan speed.",
                            "unit": "%",
                            "type": "float",
                            "minimum_value": "0",
                            "maximum_value": "100",
                            "value": "cool_fan_speed",
                            "default_value": 100,
                            "enabled": "cool_fan_enabled",
                            "settable_per_mesh": false,
                            "settable_per_extruder": true,
                            "children": {
                                "cool_fan_speed_min_classic": {
                                    "label": "Regular Fan Speed Classic",
                                    "description": "The speed at which the fans spin before hitting the threshold in classic. When a layer prints faster than the threshold, the fan speed gradually inclines towards the maximum fan speed.",
                                    "unit": "%",
                                    "type": "float",
                                    "minimum_value": "0",
                                    "maximum_value": "100",
                                    "value": "cool_fan_speed",
                                    "default_value": 100,
                                    "enabled": "cool_fan_enabled",
                                    "settable_per_mesh": false,
                                    "settable_per_extruder": true
                                },
                                "cool_fan_speed_min_cylindrical": {
                                    "label": "Regular Fan Speed Cylindrical",
                                    "description": "The speed at which the fans spin before hitting the threshold in cylindrical. When a layer prints faster than the threshold, the fan speed gradually inclines towards the maximum fan speed.",
                                    "unit": "%",
                                    "type": "float",
                                    "minimum_value": "0",
                                    "maximum_value": "100",
                                    "value": "cool_fan_speed",
                                    "default_value": 100,
                                    "enabled": "cool_fan_enabled",
                                    "settable_per_mesh": false,
                                    "settable_per_extruder": true
                                }
                            }
                        },
                        "cool_fan_speed_max": {
                            "label": "Maximum Fan Speed",
                            "description": "The speed at which the fans spin on the minimum layer time. The fan speed gradually increases between the regular fan speed and maximum fan speed when the threshold is hit.",
                            "unit": "%",
                            "type": "float",
                            "minimum_value": "max(0, cool_fan_speed_min)",
                            "maximum_value": "100",
                            "default_value": 100,
                            "enabled": "cool_fan_enabled",
                            "value": "cool_fan_speed",
                            "settable_per_mesh": false,
                            "settable_per_extruder": true,
                            "children": {
                                "cool_fan_speed_max_classic": {
                                    "label": "Maximum Fan Speed Classic",
                                    "description": "The speed at which the fans spin on the minimum layer time in classic. The fan speed gradually increases between the regular fan speed and maximum fan speed when the threshold is hit.",
                                    "unit": "%",
                                    "type": "float",
                                    "minimum_value": "max(0, cool_fan_speed_min)",
                                    "maximum_value": "100",
                                    "default_value": 100,
                                    "enabled": "cool_fan_enabled",
                                    "value": "cool_fan_speed",
                                    "settable_per_mesh": false,
                                    "settable_per_extruder": true
                                },
                                "cool_fan_speed_max_cylindrical": {
                                    "label": "Maximum Fan Speed Cylindrical",
                                    "description": "The speed at which the fans spin on the minimum layer time in cylindrical. The fan speed gradually increases between the regular fan speed and maximum fan speed when the threshold is hit.",
                                    "unit": "%",
                                    "type": "float",
                                    "minimum_value": "max(0, cool_fan_speed_min)",
                                    "maximum_value": "100",
                                    "default_value": 100,
                                    "enabled": "cool_fan_enabled",
                                    "value": "cool_fan_speed",
                                    "settable_per_mesh": false,
                                    "settable_per_extruder": true
                                }
                            }
                        }
                    }
                },
                "cool_min_layer_time_fan_speed_max": {
                    "label": "Regular/Maximum Fan Speed Threshold",
                    "description": "The layer time which sets the threshold between regular fan speed and maximum fan speed. Layers that print slower than this time use regular fan speed. For faster layers the fan speed gradually increases towards the maximum fan speed.",
                    "unit": "s",
                    "type": "float",
                    "default_value": 10,
                    "maximum_value_warning": "600",
                    "settable_per_mesh": false,
                    "settable_per_extruder": true
                },
                "cool_fan_speed_0": {
                    "label": "Initial Fan Speed",
                    "description": "The speed at which the fans spin at the start of the print. In subsequent layers the fan speed is gradually increased up to the layer corresponding to Regular Fan Speed at Height.",
                    "unit": "%",
                    "type": "float",
                    "minimum_value": "0",
                    "maximum_value": "100",
                    "default_value": 0,
                    "enabled": "cool_fan_enabled",
                    "settable_per_mesh": false,
                    "settable_per_extruder": true
                },
                "cool_fan_full_at_height": {
                    "label": "Regular Fan Speed at Height",
                    "description": "The height at which the fans spin on regular fan speed. At the layers below the fan speed gradually increases from Initial Fan Speed to Regular Fan Speed.",
                    "unit": "mm",
                    "type": "float",
                    "default_value": 0.5,
                    "value": "0 if resolveOrValue('adhesion_type') == 'raft' else resolveOrValue('layer_height_0')",
                    "minimum_value": "0",
                    "maximum_value_warning": "10.0",
                    "settable_per_mesh": false,
                    "settable_per_extruder": true,
                    "children": {
                        "cool_fan_full_layer": {
                            "label": "Regular Fan Speed at Layer",
                            "description": "The layer at which the fans spin on regular fan speed. If regular fan speed at height is set, this value is calculated and rounded to a whole number.",
                            "type": "int",
                            "default_value": 2,
                            "minimum_value": "1",
                            "maximum_value_warning": "10 / resolveOrValue('layer_height')",
                            "value": "max(1, int(math.floor((cool_fan_full_at_height - resolveOrValue('layer_height_0')) / resolveOrValue('layer_height')) + 2))",
                            "settable_per_mesh": false,
                            "settable_per_extruder": true
                        }
                    }
                },
                "cool_min_layer_time": {
                    "label": "Minimum Layer Time",
                    "description": "The minimum time spent in a layer. This forces the printer to slow down, to at least spend the time set here in one layer. This allows the printed material to cool down properly before printing the next layer. Layers may still take shorter than the minimal layer time if Lift Head is disabled and if the Minimum Speed would otherwise be violated.",
                    "unit": "s",
                    "type": "float",
                    "default_value": 5,
                    "minimum_value": "0",
                    "maximum_value_warning": "600",
                    "settable_per_mesh": false,
                    "settable_per_extruder": true
                },
                "cool_min_speed": {
                    "label": "Minimum Speed",
                    "description": "The minimum print speed, despite slowing down due to the minimum layer time. When the printer would slow down too much, the pressure in the nozzle would be too low and result in bad print quality.",
                    "unit": "mm/s",
                    "type": "float",
                    "default_value": 10,
                    "minimum_value": "0",
                    "maximum_value_warning": "100",
                    "settable_per_mesh": false,
                    "settable_per_extruder": true
                },
                "cool_lift_head": {
                    "label": "Lift Head",
                    "description": "When the minimum speed is hit because of minimum layer time, lift the head away from the print and wait the extra time until the minimum layer time is reached.",
                    "type": "bool",
                    "default_value": false,
                    "settable_per_mesh": false,
                    "settable_per_extruder": true
                },
                "cool_chamber_fan_enabled": {
                    "label": "Enable Chamber Cooling",
                    "description": "Enables the chamber cooling fans while printing.",
                    "type": "bool",
                    "default_value": true,
                    "settable_per_mesh": false,
                    "settable_per_extruder": true
                },
                "cool_chamber_fan_speed": {
                    "label": "Chamber Fan Speed",
                    "description": "The speed at which the chamber cooling fans spin.",
                    "unit": "%",
                    "type": "float",
                    "minimum_value": "0",
                    "maximum_value": "100",
                    "default_value": 100,
                    "value": "100.0 if cool_chamber_fan_enabled else 0.0",
                    "enabled": "cool_chamber_fan_enabled",
                    "settable_per_mesh": false,
                    "settable_per_extruder": true
                },
                "cool_chamber_fan_speed_min": {
                    "label": "Regular Chamber Fan Speed",
                    "description": "The speed at which the fans spin before hitting the threshold. When a layer prints faster than the threshold, the fan speed gradually inclines towards the maximum fan speed.",
                    "unit": "%",
                    "type": "float",
                    "minimum_value": "0",
                    "maximum_value": "100",
                    "value": "cool_chamber_fan_speed",
                    "default_value": 100,
                    "enabled": "cool_chamber_fan_enabled",
                    "settable_per_mesh": false,
                    "settable_per_extruder": true
                },
                "cool_chamber_fan_speed_min_classic": {
                    "label": "Regular Chamber Fan Speed Classic",
                    "description": "The speed at which the fans spin before hitting the threshold in classic. When a layer prints faster than the threshold, the fan speed gradually inclines towards the maximum fan speed.",
                    "unit": "%",
                    "type": "float",
                    "minimum_value": "0",
                    "maximum_value": "100",
                    "value": "cool_chamber_fan_speed",
                    "default_value": 100,
                    "enabled": "cool_chamber_fan_enabled",
                    "settable_per_mesh": false,
                    "settable_per_extruder": true
                },
                "cool_chamber_fan_speed_min_cylindrical": {
                    "label": "Regular Chamber Fan Speed Cylindrical",
                    "description": "The speed at which the fans spin before hitting the threshold in cylindrical. When a layer prints faster than the threshold, the fan speed gradually inclines towards the maximum fan speed.",
                    "unit": "%",
                    "type": "float",
                    "minimum_value": "0",
                    "maximum_value": "100",
                    "value": "cool_chamber_fan_speed",
                    "default_value": 100,
                    "enabled": "cool_chamber_fan_enabled",
                    "settable_per_mesh": false,
                    "settable_per_extruder": true
                },
                "cool_chamber_fan_speed_max": {
                    "label": "Maximum Chamber Fan Speed",
                    "description": "The speed at which the fans spin on the minimum layer time. The fan speed gradually increases between the regular fan speed and maximum fan speed when the threshold is hit.",
                    "unit": "%",
                    "type": "float",
                    "minimum_value": "max(0, cool_chamber_fan_speed_min)",
                    "maximum_value": "100",
                    "default_value": 100,
                    "enabled": "cool_chamber_fan_enabled",
                    "value": "cool_chamber_fan_speed",
                    "settable_per_mesh": false,
                    "settable_per_extruder": true
                },
                "cool_chamber_fan_speed_max_classic": {
                            "label": "Maximum Chamber Fan Speed Classic",
                            "description": "The speed at which the fans spin on the minimum layer time in classic. The fan speed gradually increases between the regular fan speed and maximum fan speed when the threshold is hit.",
                            "unit": "%",
                            "type": "float",
                            "minimum_value": "max(0, cool_chamber_fan_speed_min)",
                            "maximum_value": "100",
                            "default_value": 100,
                            "enabled": "cool_chamber_fan_enabled",
                            "value": "cool_chamber_fan_speed",
                            "settable_per_mesh": false,
                            "settable_per_extruder": true
                        },
                "cool_chamber_fan_speed_max_cylindrical": {
                            "label": "Maximum Chamber Fan Speed Cylindrical",
                            "description": "The speed at which the fans spin on the minimum layer time in cylindrical. The fan speed gradually increases between the regular fan speed and maximum fan speed when the threshold is hit.",
                            "unit": "%",
                            "type": "float",
                            "minimum_value": "max(0, cool_chamber_fan_speed_min)",
                            "maximum_value": "100",
                            "default_value": 100,
                            "enabled": "cool_chamber_fan_enabled",
                            "value": "cool_chamber_fan_speed",
                            "settable_per_mesh": false,
                            "settable_per_extruder": true
                        }
            }
        },
        "support": {
            "label": "Support",
            "type": "category",
            "icon": "pillar",
            "description": "Support",
            "children": {
                "support_enable": {
                    "label": "Generate Support",
                    "description": "Generate structures to support parts of the model which have overhangs. Without these structures, such parts would collapse during printing.",
                    "type": "bool",
                    "default_value": false,
                    "enabled": true,
                    "settable_per_mesh": true,
                    "settable_per_extruder": false,
                    "children": {
                        "support_enable_classic": {
                            "label": "Generate Classic Support",
                            "description": "Generate structures to support parts of the model which have overhangs. Without these structures, such parts would collapse during printing.",
                            "type": "bool",
                            "enabled": "support_enable",
                            "value": "support_enable",
                            "default_value": false,
                            "settable_per_mesh": true,
                            "settable_per_extruder": false
                        },
                        "support_enable_cylindrical": {
                            "label": "Generate Cylindrical Support",
                            "description": "Generate structures to support parts of the model which have overhangs. Without these structures, such parts would collapse during printing.",
                            "type": "bool",
                            "enabled": "support_enable",
                            "value": "support_enable",
                            "default_value": false,
                            "settable_per_mesh": true,
                            "settable_per_extruder": false
                        }
                    }
                },
                "support_extruder_nr": {
                    "label": "Support Extruder",
                    "description": "The extruder train to use for printing the support. This is used in multi-extrusion.",
                    "type": "extruder",
                    "default_value": "0",
                    "value": "defaultExtruderPosition()",
                    "enabled": "(support_enable or support_tree_enable) and extruders_enabled_count > 1",
                    "settable_per_mesh": false,
                    "settable_per_extruder": false,
                    "children": {
                        "support_infill_extruder_nr": {
                            "label": "Support Infill Extruder",
                            "description": "The extruder train to use for printing the infill of the support. This is used in multi-extrusion.",
                            "type": "extruder",
                            "default_value": "0",
                            "value": "support_extruder_nr",
                            "enabled": "(support_enable or support_tree_enable) and extruders_enabled_count > 1",
                            "settable_per_mesh": false,
                            "settable_per_extruder": false
                        },
                        "support_extruder_nr_layer_0": {
                            "label": "First Layer Support Extruder",
                            "description": "The extruder train to use for printing the first layer of support infill. This is used in multi-extrusion.",
                            "type": "extruder",
                            "default_value": "0",
                            "value": "support_extruder_nr",
                            "enabled": "(support_enable or support_tree_enable) and extruders_enabled_count > 1",
                            "settable_per_mesh": false,
                            "settable_per_extruder": false
                        },
                        "support_interface_extruder_nr": {
                            "label": "Support Interface Extruder",
                            "description": "The extruder train to use for printing the roofs and floors of the support. This is used in multi-extrusion.",
                            "type": "extruder",
                            "default_value": "0",
                            "value": "support_extruder_nr",
                            "enabled": "(support_enable or support_tree_enable) and extruders_enabled_count > 1",
                            "settable_per_mesh": false,
                            "settable_per_extruder": false,
                            "children": {
                                "support_roof_extruder_nr": {
                                    "label": "Support Roof Extruder",
                                    "description": "The extruder train to use for printing the roofs of the support. This is used in multi-extrusion.",
                                    "type": "extruder",
                                    "default_value": "0",
                                    "value": "support_interface_extruder_nr",
                                    "enabled": "(support_enable or support_tree_enable) and extruders_enabled_count > 1",
                                    "settable_per_mesh": false,
                                    "settable_per_extruder": false
                                },
                                "support_bottom_extruder_nr": {
                                    "label": "Support Floor Extruder",
                                    "description": "The extruder train to use for printing the floors of the support. This is used in multi-extrusion.",
                                    "type": "extruder",
                                    "default_value": "0",
                                    "value": "support_interface_extruder_nr",
                                    "enabled": "(support_enable or support_tree_enable) and extruders_enabled_count > 1",
                                    "settable_per_mesh": false,
                                    "settable_per_extruder": false
                                }
                            }
                        }
                    }
                },
                "support_type": {
                    "label": "Support Placement",
                    "description": "Adjusts the placement of the support structures. The placement can be set to touching build plate or everywhere. When set to everywhere the support structures will also be printed on the model.",
                    "type": "enum",
                    "options": {
                        "buildplate": "Touching Buildplate",
                        "everywhere": "Everywhere"
                    },
                    "default_value": "everywhere",
                    "resolve": "'everywhere' if 'everywhere' in extruderValues('support_type') else 'buildplate'",
                    "enabled": "support_enable or support_tree_enable",
                    "settable_per_mesh": false,
                    "settable_per_extruder": false
                },
                "support_enable_top_support": {
                    "label": "Generate Top Support",
                    "description": "Generate top structures to support spiral parts of the model which have overhangs. Without these structures, such parts would collapse during printing.",
                    "type": "bool",
                    "enabled": "support_enable and printing_mode in ['cylindrical_full']",
                    "default_value": false,
                    "settable_per_mesh": true,
                    "settable_per_extruder": false
                },
                "support_angle": {
                    "label": "Support Overhang Angle",
                    "description": "The minimum angle of overhangs for which support is added. At a value of 0° all overhangs are supported, 90° will not provide any support.",
                    "unit": "°",
                    "type": "float",
                    "minimum_value": "0",
                    "maximum_value": "90",
                    "maximum_value_warning": "80",
                    "default_value": 50,
                    "limit_to_extruder": "support_roof_extruder_nr if support_roof_enable else support_infill_extruder_nr",
                    "enabled": "support_enable or support_tree_enable",
                    "settable_per_mesh": true
                },
                "support_pattern": {
                    "label": "Support Pattern",
                    "description": "The pattern of the support structures of the print. The different options available result in sturdy or easy to remove support.",
                    "type": "enum",
                    "options": {
                        "lines": "Lines",
                        "grid": "Grid",
                        "triangles": "Triangles",
                        "concentric": "Concentric",
                        "zigzag": "Zig Zag",
                        "cross": "Cross"
                    },
                    "default_value": "zigzag",
                    "enabled": "support_enable or support_tree_enable",
                    "limit_to_extruder": "support_infill_extruder_nr",
                    "settable_per_mesh": false,
                    "settable_per_extruder": true
                },
                "support_wall_count": {
                    "label": "Support Wall Line Count",
                    "description": "The number of walls with which to surround support infill. Adding a wall can make support print more reliably and can support overhangs better, but increases print time and material used.",
                    "default_value": 1,
                    "minimum_value": "0",
                    "minimum_value_warning": "1 if support_pattern == 'concentric' else 0",
                    "maximum_value_warning": "3",
                    "type": "int",
                    "value": "1 if (support_pattern == 'grid' or support_pattern == 'triangles' or support_pattern == 'concentric') else 0",
                    "enabled": "support_enable",
                    "limit_to_extruder": "support_infill_extruder_nr",
                    "settable_per_mesh": false,
                    "settable_per_extruder": true
                },
                "zig_zaggify_support": {
                    "label": "Connect Support Lines",
                    "description": "Connect the ends of the support lines together. Enabling this setting can make your support more sturdy and reduce underextrusion, but it will cost more material.",
                    "type": "bool",
                    "default_value": false,
                    "value": "support_pattern == 'cross'",
                    "enabled": "support_pattern == 'grid' or support_pattern == 'triangles' or support_pattern == 'cross'",
                    "limit_to_extruder": "support_infill_extruder_nr",
                    "settable_per_mesh": false,
                    "settable_per_extruder": true
                },
                "support_connect_zigzags": {
                    "label": "Connect Support ZigZags",
                    "description": "Connect the ZigZags. This will increase the strength of the zig zag support structure.",
                    "type": "bool",
                    "default_value": true,
                    "enabled": "(support_enable or support_tree_enable) and support_pattern == 'zigzag'",
                    "limit_to_extruder": "support_infill_extruder_nr",
                    "settable_per_mesh": false,
                    "settable_per_extruder": true
                },
                "support_infill_rate": {
                    "label": "Support Density",
                    "description": "Adjusts the density of the support structure. A higher value results in better overhangs, but the supports are harder to remove.",
                    "unit": "%",
                    "type": "float",
                    "minimum_value": "0",
                    "maximum_value_warning": "100",
                    "default_value": 15,
                    "value": "15 if support_enable else 0 if support_tree_enable else 15",
                    "enabled": "support_enable or support_tree_enable",
                    "limit_to_extruder": "support_infill_extruder_nr",
                    "settable_per_mesh": false,
                    "settable_per_extruder": true,
                    "children": {
                        "support_line_distance": {
                            "label": "Support Line Distance",
                            "description": "Distance between the printed support structure lines. This setting is calculated by the support density.",
                            "unit": "mm",
                            "type": "float",
                            "minimum_value": "0",
                            "minimum_value_warning": "support_line_width",
                            "default_value": 2.66,
                            "enabled": "support_enable or support_tree_enable",
                            "value": "0 if support_infill_rate == 0 else (support_line_width * 100) / support_infill_rate * (2 if support_pattern == 'grid' else (3 if support_pattern == 'triangles' else 1))",
                            "limit_to_extruder": "support_infill_extruder_nr",
                            "settable_per_mesh": false,
                            "settable_per_extruder": true
                        },
                        "support_initial_layer_line_distance": {
                            "label": "Initial Layer Support Line Distance",
                            "description": "Distance between the printed initial layer support structure lines. This setting is calculated by the support density.",
                            "unit": "mm",
                            "type": "float",
                            "minimum_value": "0",
                            "minimum_value_warning": "support_line_width",
                            "default_value": 2.66,
                            "enabled": "support_enable or support_tree_enable",
                            "value": "support_line_distance",
                            "limit_to_extruder": "support_infill_extruder_nr",
                            "settable_per_mesh": false,
                            "settable_per_extruder": true
                        }
                    }
                },
                "support_infill_angle": {
                    "label": "Support Infill Line Direction",
                    "description": "Orientation of the infill pattern for supports. The support infill pattern is rotated in the horizontal plane.",
                    "unit": "°",
                    "type": "float",
                    "minimum_value": "-180",
                    "maximum_value": "180",
                    "default_value": 0,
                    "enabled": "support_enable and support_pattern != 'concentric' and support_infill_rate > 0",
                    "settable_per_mesh": false,
                    "settable_per_extruder": true
                },
                "support_brim_enable": {
                    "label": "Enable Support Brim",
                    "description": "Generate a brim within the support infill regions of the first layer. This brim is printed underneath the support, not around it. Enabling this setting increases the adhesion of support to the build plate.",
                    "type": "bool",
                    "default_value": false,
                    "enabled": "support_enable or support_tree_enable",
                    "limit_to_extruder": "support_infill_extruder_nr",
                    "settable_per_mesh": false,
                    "settable_per_extruder": true
                },
                "support_brim_width": {
                    "label": "Support Brim Width",
                    "description": "The width of the brim to print underneath the support. A larger brim enhances adhesion to the build plate, at the cost of some extra material.",
                    "type": "float",
                    "unit": "mm",
                    "default_value": 8.0,
                    "minimum_value": "0.0",
                    "maximum_value_warning": "50.0",
                    "enabled": "support_enable",
                    "settable_per_mesh": false,
                    "settable_per_extruder": true,
                    "limit_to_extruder": "support_infill_extruder_nr",
                    "children": {
                        "support_brim_line_count": {
                            "label": "Support Brim Line Count",
                            "description": "The number of lines used for the support brim. More brim lines enhance adhesion to the build plate, at the cost of some extra material.",
                            "type": "int",
                            "default_value": 20,
                            "minimum_value": "0",
                            "maximum_value_warning": "50 / skirt_brim_line_width",
                            "value": "math.ceil(support_brim_width / (skirt_brim_line_width * initial_layer_line_width_factor / 100.0))",
                            "enabled": "support_enable",
                            "settable_per_mesh": false,
                            "settable_per_extruder": true,
                            "limit_to_extruder": "support_infill_extruder_nr"
                        }
                    }
                },
                "support_z_distance": {
                    "label": "Support Z Distance",
                    "description": "Distance from the top/bottom of the support structure to the print. This gap provides clearance to remove the supports after the model is printed. This value is rounded up to a multiple of the layer height.",
                    "unit": "mm",
                    "type": "float",
                    "minimum_value": "0",
                    "maximum_value_warning": "machine_nozzle_size",
                    "default_value": 0.1,
                    "limit_to_extruder": "support_interface_extruder_nr if support_interface_enable else support_infill_extruder_nr",
                    "enabled": "support_enable or support_tree_enable",
                    "settable_per_mesh": true,
                    "children": {
                        "support_top_distance": {
                            "label": "Support Top Distance",
                            "description": "Distance from the top of the support to the print.",
                            "unit": "mm",
                            "minimum_value": "0",
                            "maximum_value_warning": "machine_nozzle_size",
                            "default_value": 0.1,
                            "type": "float",
                            "enabled": "support_enable or support_tree_enable",
                            "value": "extruderValue(support_roof_extruder_nr if support_roof_enable else support_infill_extruder_nr, 'support_z_distance')",
                            "limit_to_extruder": "support_roof_extruder_nr if support_roof_enable else support_infill_extruder_nr",
                            "settable_per_mesh": true
                        },
                        "support_bottom_distance": {
                            "label": "Support Bottom Distance",
                            "description": "Distance from the print to the bottom of the support.",
                            "unit": "mm",
                            "minimum_value": "0",
                            "maximum_value_warning": "machine_nozzle_size",
                            "default_value": 0.1,
                            "value": "extruderValue(support_bottom_extruder_nr if support_bottom_enable else support_infill_extruder_nr, 'support_z_distance') if support_type == 'everywhere' else 0",
                            "limit_to_extruder": "support_bottom_extruder_nr if support_bottom_enable else support_infill_extruder_nr",
                            "type": "float",
                            "enabled": "(support_enable or support_tree_enable) and resolveOrValue('support_type') == 'everywhere'",
                            "settable_per_mesh": true
                        }
                    }
                },
                "support_xy_distance": {
                    "label": "Support X/Y Distance",
                    "description": "Distance of the support structure from the print in the X/Y directions.",
                    "unit": "mm",
                    "type": "float",
                    "minimum_value": "0",
                    "maximum_value_warning": "1.5 * machine_nozzle_tip_outer_diameter",
                    "default_value": 0.7,
                    "limit_to_extruder": "support_infill_extruder_nr",
                    "enabled": "support_enable or support_tree_enable",
                    "settable_per_mesh": true
                },
                "support_xy_overrides_z": {
                    "label": "Support Distance Priority",
                    "description": "Whether the Support X/Y Distance overrides the Support Z Distance or vice versa. When X/Y overrides Z the X/Y distance can push away the support from the model, influencing the actual Z distance to the overhang. We can disable this by not applying the X/Y distance around overhangs.",
                    "type": "enum",
                    "options": {
                        "xy_overrides_z": "X/Y overrides Z",
                        "z_overrides_xy": "Z overrides X/Y"
                    },
                    "default_value": "z_overrides_xy",
                    "limit_to_extruder": "support_infill_extruder_nr",
                    "enabled": "support_enable",
                    "settable_per_mesh": true
                },
                "support_xy_distance_overhang": {
                    "label": "Minimum Support X/Y Distance",
                    "description": "Distance of the support structure from the overhang in the X/Y directions. ",
                    "unit": "mm",
                    "type": "float",
                    "minimum_value": "0",
                    "maximum_value_warning": "support_xy_distance",
                    "default_value": 0.2,
                    "value": "machine_nozzle_size / 2",
                    "limit_to_extruder": "support_infill_extruder_nr",
                    "enabled": "support_enable and support_xy_overrides_z == 'z_overrides_xy'",
                    "settable_per_mesh": true
                },
                "support_bottom_stair_step_height": {
                    "label": "Support Stair Step Height",
                    "description": "The height of the steps of the stair-like bottom of support resting on the model. A low value makes the support harder to remove, but too high values can lead to unstable support structures. Set to zero to turn off the stair-like behaviour.",
                    "unit": "mm",
                    "type": "float",
                    "default_value": 0.3,
                    "limit_to_extruder": "support_bottom_extruder_nr if support_bottom_enable else support_infill_extruder_nr",
                    "minimum_value": "0",
                    "maximum_value_warning": "1.0",
                    "enabled": "support_enable",
                    "settable_per_mesh": true
                },
                "support_bottom_stair_step_width": {
                    "label": "Support Stair Step Maximum Width",
                    "description": "The maximum width of the steps of the stair-like bottom of support resting on the model. A low value makes the support harder to remove, but too high values can lead to unstable support structures.",
                    "unit": "mm",
                    "type": "float",
                    "default_value": 5.0,
                    "limit_to_extruder": "support_interface_extruder_nr if support_interface_enable else support_infill_extruder_nr",
                    "minimum_value": "0",
                    "maximum_value_warning": "10.0",
                    "enabled": "support_enable",
                    "settable_per_mesh": true
                },
                "support_join_distance": {
                    "label": "Support Join Distance",
                    "description": "The maximum distance between support structures in the X/Y directions. When seperate structures are closer together than this value, the structures merge into one.",
                    "unit": "mm",
                    "type": "float",
                    "default_value": 2.0,
                    "limit_to_extruder": "support_infill_extruder_nr",
                    "minimum_value_warning": "0",
                    "maximum_value_warning": "10",
                    "enabled": "support_enable",
                    "settable_per_mesh": true
                },
                "support_offset": {
                    "label": "Support Horizontal Expansion",
                    "description": "Amount of offset applied to all support polygons in each layer. Positive values can smooth out the support areas and result in more sturdy support.",
                    "unit": "mm",
                    "type": "float",
                    "default_value": 0.2,
                    "limit_to_extruder": "support_infill_extruder_nr",
                    "minimum_value_warning": "-1 * machine_nozzle_size",
                    "maximum_value_warning": "10 * machine_nozzle_size",
                    "enabled": "support_enable",
                    "settable_per_mesh": true
                },
                "support_infill_sparse_thickness": {
                    "label": "Support Infill Layer Thickness",
                    "description": "The thickness per layer of support infill material. This value should always be a multiple of the layer height and is otherwise rounded.",
                    "unit": "mm",
                    "type": "float",
                    "default_value": 0.1,
                    "minimum_value": "resolveOrValue('layer_height')",
                    "maximum_value_warning": "0.75 * machine_nozzle_size",
                    "maximum_value": "resolveOrValue('layer_height') * 8",
                    "value": "resolveOrValue('layer_height')",
                    "enabled": "(support_enable or support_tree_enable) and support_infill_rate > 0",
                    "limit_to_extruder": "support_infill_extruder_nr",
                    "settable_per_mesh": false
                },
                "gradual_support_infill_steps": {
                    "label": "Gradual Support Infill Steps",
                    "description": "Number of times to reduce the support infill density by half when getting further below top surfaces. Areas which are closer to top surfaces get a higher density, up to the Support Infill Density.",
                    "default_value": 0,
                    "type": "int",
                    "minimum_value": "0",
                    "maximum_value_warning": "1 if (support_pattern == 'cross' or support_pattern == 'lines' or support_pattern == 'zigzag' or support_pattern == 'concentric') else 5",
                    "maximum_value": "999999 if support_line_distance == 0 else (20 - math.log(support_line_distance) / math.log(2))",
                    "enabled": "(support_enable or support_tree_enable) and support_infill_rate > 0",
                    "limit_to_extruder": "support_infill_extruder_nr",
                    "settable_per_mesh": false
                },
                "gradual_support_infill_step_height": {
                    "label": "Gradual Support Infill Step Height",
                    "description": "The height of support infill of a given density before switching to half the density.",
                    "unit": "mm",
                    "type": "float",
                    "default_value": 1,
                    "minimum_value": "0.0001",
                    "minimum_value_warning": "3 * resolveOrValue('layer_height')",
                    "enabled": "(support_enable or support_tree_enable) and support_infill_rate > 0 and gradual_support_infill_steps > 0",
                    "limit_to_extruder": "support_infill_extruder_nr",
                    "settable_per_mesh": false
                },
                "support_interface_enable": {
                    "label": "Enable Support Interface",
                    "description": "Generate a dense interface between the model and the support. This will create a skin at the top of the support on which the model is printed and at the bottom of the support, where it rests on the model.",
                    "type": "bool",
                    "default_value": false,
                    "limit_to_extruder": "support_interface_extruder_nr",
                    "enabled": "support_enable or support_tree_enable",
                    "settable_per_mesh": true,
                    "children": {
                        "support_roof_enable": {
                            "label": "Enable Support Roof",
                            "description": "Generate a dense slab of material between the top of support and the model. This will create a skin between the model and support.",
                            "type": "bool",
                            "default_value": false,
                            "value": "extruderValue(support_roof_extruder_nr, 'support_interface_enable')",
                            "limit_to_extruder": "support_roof_extruder_nr",
                            "enabled": "support_enable or support_tree_enable",
                            "settable_per_mesh": true
                        },
                        "support_bottom_enable": {
                            "label": "Enable Support Floor",
                            "description": "Generate a dense slab of material between the bottom of the support and the model. This will create a skin between the model and support.",
                            "type": "bool",
                            "default_value": false,
                            "value": "extruderValue(support_bottom_extruder_nr, 'support_interface_enable')",
                            "limit_to_extruder": "support_bottom_extruder_nr",
                            "enabled": "support_enable or support_tree_enable",
                            "settable_per_mesh": true
                        }
                    }
                },
                "support_interface_height": {
                    "label": "Support Interface Thickness",
                    "description": "The thickness of the interface of the support where it touches with the model on the bottom or the top.",
                    "unit": "mm",
                    "type": "float",
                    "default_value": 1,
                    "minimum_value": "0",
                    "minimum_value_warning": "0.2 + layer_height",
                    "maximum_value_warning": "10",
                    "limit_to_extruder": "support_interface_extruder_nr",
                    "enabled": "support_interface_enable and (support_enable or support_tree_enable)",
                    "settable_per_mesh": true,
                    "children": {
                        "support_roof_height": {
                            "label": "Support Roof Thickness",
                            "description": "The thickness of the support roofs. This controls the amount of dense layers at the top of the support on which the model rests.",
                            "unit": "mm",
                            "type": "float",
                            "default_value": 1,
                            "minimum_value": "0",
                            "minimum_value_warning": "0.2 + layer_height",
                            "maximum_value_warning": "10",
                            "value": "extruderValue(support_roof_extruder_nr, 'support_interface_height')",
                            "limit_to_extruder": "support_roof_extruder_nr",
                            "enabled": "support_roof_enable and (support_enable or support_tree_enable)",
                            "settable_per_mesh": true
                        },
                        "support_bottom_height": {
                            "label": "Support Floor Thickness",
                            "description": "The thickness of the support floors. This controls the number of dense layers that are printed on top of places of a model on which support rests.",
                            "unit": "mm",
                            "type": "float",
                            "default_value": 1,
                            "value": "extruderValue(support_bottom_extruder_nr, 'support_interface_height')",
                            "minimum_value": "0",
                            "minimum_value_warning": "min(0.2 + layer_height, support_bottom_stair_step_height)",
                            "maximum_value_warning": "10",
                            "limit_to_extruder": "support_bottom_extruder_nr",
                            "enabled": "support_bottom_enable and (support_enable or support_tree_enable)",
                            "settable_per_mesh": true
                        }
                    }
                },
                "support_interface_skip_height": {
                    "label": "Support Interface Resolution",
                    "description": "When checking where there's model above and below the support, take steps of the given height. Lower values will slice slower, while higher values may cause normal support to be printed in some places where there should have been support interface.",
                    "unit": "mm",
                    "type": "float",
                    "default_value": 0.3,
                    "minimum_value": "0",
                    "maximum_value_warning": "support_interface_height",
                    "limit_to_extruder": "support_interface_extruder_nr",
                    "enabled": "support_interface_enable and support_enable",
                    "settable_per_mesh": true
                },
                "support_interface_density": {
                    "label": "Support Interface Density",
                    "description": "Adjusts the density of the roofs and floors of the support structure. A higher value results in better overhangs, but the supports are harder to remove.",
                    "unit": "%",
                    "type": "float",
                    "default_value": 100,
                    "minimum_value": "0",
                    "maximum_value_warning": "100",
                    "limit_to_extruder": "support_interface_extruder_nr",
                    "enabled": "support_interface_enable and (support_enable or support_tree_enable)",
                    "settable_per_mesh": false,
                    "settable_per_extruder": true,
                    "children": {
                        "support_roof_density": {
                            "label": "Support Roof Density",
                            "description": "The density of the roofs of the support structure. A higher value results in better overhangs, but the supports are harder to remove.",
                            "unit": "%",
                            "type": "float",
                            "default_value": 100,
                            "minimum_value": "0",
                            "maximum_value": "100",
                            "limit_to_extruder": "support_roof_extruder_nr",
                            "enabled": "support_roof_enable and (support_enable or support_tree_enable)",
                            "value": "extruderValue(support_roof_extruder_nr, 'support_interface_density')",
                            "settable_per_mesh": false,
                            "settable_per_extruder": true,
                            "children": {
                                "support_roof_line_distance": {
                                    "label": "Support Roof Line Distance",
                                    "description": "Distance between the printed support roof lines. This setting is calculated by the Support Roof Density, but can be adjusted separately.",
                                    "unit": "mm",
                                    "type": "float",
                                    "default_value": 0.4,
                                    "minimum_value": "0",
                                    "minimum_value_warning": "support_roof_line_width - 0.0001",
                                    "value": "0 if support_roof_density == 0 else (support_roof_line_width * 100) / support_roof_density * (2 if support_roof_pattern == 'grid' else (3 if support_roof_pattern == 'triangles' else 1))",
                                    "limit_to_extruder": "support_roof_extruder_nr",
                                    "enabled": "support_roof_enable and (support_enable or support_tree_enable)",
                                    "settable_per_mesh": false,
                                    "settable_per_extruder": true
                                }
                            }
                        },
                        "support_bottom_density": {
                            "label": "Support Floor Density",
                            "description": "The density of the floors of the support structure. A higher value results in better adhesion of the support on top of the model.",
                            "unit": "%",
                            "type": "float",
                            "default_value": 100,
                            "minimum_value": "0",
                            "maximum_value": "100",
                            "limit_to_extruder": "support_bottom_extruder_nr",
                            "enabled": "support_bottom_enable and (support_enable or support_tree_enable)",
                            "value": "extruderValue(support_bottom_extruder_nr, 'support_interface_density')",
                            "settable_per_mesh": false,
                            "settable_per_extruder": true,
                            "children": {
                                "support_bottom_line_distance": {
                                    "label": "Support Floor Line Distance",
                                    "description": "Distance between the printed support floor lines. This setting is calculated by the Support Floor Density, but can be adjusted separately.",
                                    "unit": "mm",
                                    "type": "float",
                                    "default_value": 0.4,
                                    "minimum_value": "0",
                                    "minimum_value_warning": "support_bottom_line_width - 0.0001",
                                    "value": "0 if support_bottom_density == 0 else (support_bottom_line_width * 100) / support_bottom_density * (2 if support_bottom_pattern == 'grid' else (3 if support_bottom_pattern == 'triangles' else 1))",
                                    "limit_to_extruder": "support_bottom_extruder_nr",
                                    "enabled": "support_bottom_enable and (support_enable or support_tree_enable)",
                                    "settable_per_mesh": false,
                                    "settable_per_extruder": true
                                }
                            }
                        }
                    }
                },
                "support_interface_pattern": {
                    "label": "Support Interface Pattern",
                    "description": "The pattern with which the interface of the support with the model is printed.",
                    "type": "enum",
                    "options": {
                        "lines": "Lines",
                        "grid": "Grid",
                        "triangles": "Triangles",
                        "concentric": "Concentric",
                        "zigzag": "Zig Zag"
                    },
                    "default_value": "concentric",
                    "limit_to_extruder": "support_interface_extruder_nr",
                    "enabled": "support_interface_enable and (support_enable or support_tree_enable)",
                    "settable_per_mesh": false,
                    "settable_per_extruder": true,
                    "children": {
                        "support_roof_pattern": {
                            "label": "Support Roof Pattern",
                            "description": "The pattern with which the roofs of the support are printed.",
                            "type": "enum",
                            "options": {
                                "lines": "Lines",
                                "grid": "Grid",
                                "triangles": "Triangles",
                                "concentric": "Concentric",
                                "zigzag": "Zig Zag"
                            },
                            "default_value": "concentric",
                            "value": "extruderValue(support_roof_extruder_nr, 'support_interface_pattern')",
                            "limit_to_extruder": "support_roof_extruder_nr",
                            "enabled": "support_roof_enable and (support_enable or support_tree_enable)",
                            "settable_per_mesh": false,
                            "settable_per_extruder": true
                        },
                        "support_bottom_pattern": {
                            "label": "Support Floor Pattern",
                            "description": "The pattern with which the floors of the support are printed.",
                            "type": "enum",
                            "options": {
                                "lines": "Lines",
                                "grid": "Grid",
                                "triangles": "Triangles",
                                "concentric": "Concentric",
                                "zigzag": "Zig Zag"
                            },
                            "default_value": "concentric",
                            "value": "extruderValue(support_bottom_extruder_nr, 'support_interface_pattern')",
                            "limit_to_extruder": "support_bottom_extruder_nr",
                            "enabled": "support_bottom_enable and (support_enable or support_tree_enable)",
                            "settable_per_mesh": false,
                            "settable_per_extruder": true
                        }
                    }
                },
                "support_fan_enable": {
                    "label": "Fan Speed Override",
                    "description": "When enabled, the print cooling fan speed is altered for the skin regions immediately above the support.",
                    "type": "bool",
                    "default_value": false,
                    "enabled": "support_enable",
                    "settable_per_mesh": false
                },
                "support_supported_skin_fan_speed": {
                    "label": "Supported Skin Fan Speed",
                    "description": "Percentage fan speed to use when printing the skin regions immediately above the support. Using a high fan speed can make the support easier to remove.",
                    "unit": "%",
                    "minimum_value": "0",
                    "maximum_value": "100",
                    "default_value": 100,
                    "type": "float",
                    "enabled": "support_enable and support_fan_enable",
                    "settable_per_mesh": false
                },
                "support_use_towers": {
                    "label": "Use Towers",
                    "description": "Use specialized towers to support tiny overhang areas. These towers have a larger diameter than the region they support. Near the overhang the towers' diameter decreases, forming a roof.",
                    "type": "bool",
                    "default_value": true,
                    "limit_to_extruder": "support_infill_extruder_nr",
                    "enabled": "support_enable",
                    "settable_per_mesh": true
                },
                "support_tower_diameter": {
                    "label": "Tower Diameter",
                    "description": "The diameter of a special tower.",
                    "unit": "mm",
                    "type": "float",
                    "default_value": 3.0,
                    "limit_to_extruder": "support_infill_extruder_nr",
                    "minimum_value": "0",
                    "minimum_value_warning": "2 * machine_nozzle_size",
                    "maximum_value_warning": "20",
                    "enabled": "support_enable and support_use_towers",
                    "settable_per_mesh": true
                },
                "support_minimal_diameter": {
                    "label": "Minimum Diameter",
                    "description": "Minimum diameter in the X/Y directions of a small area which is to be supported by a specialized support tower.",
                    "unit": "mm",
                    "type": "float",
                    "default_value": 3.0,
                    "limit_to_extruder": "support_infill_extruder_nr",
                    "minimum_value": "0",
                    "minimum_value_warning": "2 * machine_nozzle_size",
                    "maximum_value_warning": "20",
                    "maximum_value": "support_tower_diameter",
                    "enabled": "support_enable and support_use_towers",
                    "settable_per_mesh": true
                },
                "support_tower_roof_angle": {
                    "label": "Tower Roof Angle",
                    "description": "The angle of a rooftop of a tower. A higher value results in pointed tower roofs, a lower value results in flattened tower roofs.",
                    "unit": "°",
                    "type": "int",
                    "minimum_value": "0",
                    "maximum_value": "90",
                    "default_value": 65,
                    "limit_to_extruder": "support_infill_extruder_nr",
                    "enabled": "support_enable and support_use_towers",
                    "settable_per_mesh": true
                },
                "support_mesh_drop_down": {
                    "label": "Drop Down Support Mesh",
                    "description": "Make support everywhere below the support mesh, so that there's no overhang in the support mesh.",
                    "type": "bool",
                    "default_value": true,
                    "enabled": "support_mesh",
                    "settable_per_mesh": true,
                    "settable_per_extruder": false,
                    "settable_per_meshgroup": false,
                    "settable_globally": false
                }
            }
        },
        "platform_adhesion": {
            "label": "Build Plate Adhesion",
            "type": "category",
            "icon": "sticker",
            "description": "Adhesion",
            "children": {
                "prime_blob_enable": {
                    "label": "Enable Prime Blob",
                    "description": "Whether to prime the filament with a blob before printing. Turning this setting on will ensure that the extruder will have material ready at the nozzle before printing. Printing Brim or Skirt can act like priming too, in which case turning this setting off saves some time.",
                    "type": "bool",
                    "resolve": "any(extruderValues('prime_blob_enable'))",
                    "default_value": true,
                    "settable_per_mesh": false,
                    "settable_per_extruder": true,
                    "enabled": false
                },
                "extruder_prime_pos_x": {
                    "label": "Extruder Prime X Position",
                    "description": "The X coordinate of the position where the nozzle primes at the start of printing.",
                    "type": "float",
                    "unit": "mm",
                    "default_value": 0,
                    "minimum_value_warning": "machine_width / -2 if machine_center_is_zero else 0",
                    "maximum_value_warning": "machine_width / 2 if machine_center_is_zero else machine_width",
                    "settable_per_mesh": false,
                    "settable_per_extruder": true,
                    "enabled": false
                },
                "extruder_prime_pos_y": {
                    "label": "Extruder Prime Y Position",
                    "description": "The Y coordinate of the position where the nozzle primes at the start of printing.",
                    "type": "float",
                    "unit": "mm",
                    "default_value": 0,
                    "minimum_value_warning": "machine_depth / -2 if machine_center_is_zero else 0",
                    "maximum_value_warning": "machine_depth / 2 if machine_center_is_zero else machine_depth",
                    "settable_per_mesh": false,
                    "settable_per_extruder": true,
                    "enabled": false
                },
                "adhesion_type": {
                    "label": "Build Plate Adhesion Type",
                    "description": "Different options that help to improve both priming your extrusion and adhesion to the build plate. Brim adds a single layer flat area around the base of your model to prevent warping. Raft adds a thick grid with a roof below the model. Skirt is a line printed around the model, but not connected to the model.",
                    "type": "enum",
                    "options": {
                        "skirt": "Skirt",
                        "brim": "Brim",
                        "raft": "Raft",
                        "none": "None"
                    },
                    "default_value": "brim",
                    "resolve": "extruderValue(adhesion_extruder_nr, 'adhesion_type')",
                    "settable_per_mesh": false,
                    "settable_per_extruder": false
                },
                "adhesion_extruder_nr": {
                    "label": "Build Plate Adhesion Extruder",
                    "description": "The extruder train to use for printing the skirt/brim/raft. This is used in multi-extrusion.",
                    "type": "extruder",
                    "default_value": "0",
                    "value": "defaultExtruderPosition()",
                    "enabled": "extruders_enabled_count > 1 and resolveOrValue('adhesion_type') != 'none'",
                    "settable_per_mesh": false,
                    "settable_per_extruder": false
                },
                "skirt_line_count": {
                    "label": "Skirt Line Count",
                    "description": "Multiple skirt lines help to prime your extrusion better for small models. Setting this to 0 will disable the skirt.",
                    "type": "int",
                    "default_value": 1,
                    "minimum_value": "0",
                    "maximum_value_warning": "10",
                    "enabled": "resolveOrValue('adhesion_type') == 'skirt'",
                    "settable_per_mesh": false,
                    "settable_per_extruder": true,
                    "limit_to_extruder": "adhesion_extruder_nr"
                },
                "skirt_gap": {
                    "label": "Skirt Distance",
                    "description": "The horizontal distance between the skirt and the first layer of the print.\nThis is the minimum distance. Multiple skirt lines will extend outwards from this distance.",
                    "unit": "mm",
                    "type": "float",
                    "default_value": 3,
                    "minimum_value_warning": "max(extruderValues('machine_nozzle_size'))",
                    "maximum_value_warning": "10",
                    "enabled": "resolveOrValue('adhesion_type') == 'skirt'",
                    "settable_per_mesh": false,
                    "settable_per_extruder": true,
                    "limit_to_extruder": "adhesion_extruder_nr"
                },
                "skirt_brim_minimal_length": {
                    "label": "Skirt/Brim Minimum Length",
                    "description": "The minimum length of the skirt or brim. If this length is not reached by all skirt or brim lines together, more skirt or brim lines will be added until the minimum length is reached. Note: If the line count is set to 0 this is ignored.",
                    "unit": "mm",
                    "type": "float",
                    "default_value": 250,
                    "minimum_value": "0",
                    "minimum_value_warning": "25",
                    "maximum_value_warning": "2500",
                    "enabled": "resolveOrValue('adhesion_type') == 'skirt' or resolveOrValue('adhesion_type') == 'brim'",
                    "settable_per_mesh": false,
                    "settable_per_extruder": true
                },
                "brim_width": {
                    "label": "Brim Width",
                    "description": "The distance from the model to the outermost brim line. A larger brim enhances adhesion to the build plate, but also reduces the effective print area.",
                    "type": "float",
                    "unit": "mm",
                    "default_value": 8.0,
                    "minimum_value": "0.0",
                    "maximum_value_warning": "50.0",
                    "enabled": "resolveOrValue('adhesion_type') == 'brim'",
                    "settable_per_mesh": false,
                    "settable_per_extruder": true,
                    "limit_to_extruder": "adhesion_extruder_nr",
                    "children": {
                        "brim_line_count": {
                            "label": "Brim Line Count",
                            "description": "The number of lines used for a brim. More brim lines enhance adhesion to the build plate, but also reduces the effective print area.",
                            "type": "int",
                            "default_value": 20,
                            "minimum_value": "0",
                            "maximum_value_warning": "50 / skirt_brim_line_width",
                            "value": "math.ceil(brim_width / (skirt_brim_line_width * initial_layer_line_width_factor / 100.0))",
                            "enabled": "resolveOrValue('adhesion_type') == 'brim'",
                            "settable_per_mesh": false,
                            "settable_per_extruder": true,
                            "limit_to_extruder": "adhesion_extruder_nr"
                        }
                    }
                },
                "brim_replaces_support": {
                    "label": "Brim Replaces Support",
                    "description": "Enforce brim to be printed around the model even if that space would otherwise be occupied by support. This replaces some regions of the first layer of support by brim regions.",
                    "type": "bool",
                    "default_value": true,
                    "enabled": "resolveOrValue('adhesion_type') == 'brim' and support_enable",
                    "settable_per_mesh": false,
                    "settable_per_extruder": true,
                    "limit_to_extruder": "support_infill_extruder_nr"
                },
                "brim_outside_only": {
                    "label": "Brim Only on Outside",
                    "description": "Only print the brim on the outside of the model. This reduces the amount of brim you need to remove afterwards, while it doesn't reduce the bed adhesion that much.",
                    "type": "bool",
                    "default_value": true,
                    "enabled": "resolveOrValue('adhesion_type') == 'brim'",
                    "settable_per_mesh": false,
                    "settable_per_extruder": true,
                    "limit_to_extruder": "adhesion_extruder_nr"
                },
                "raft_margin": {
                    "label": "Raft Extra Margin",
                    "description": "If the raft is enabled, this is the extra raft area around the model which is also given a raft. Increasing this margin will create a stronger raft while using more material and leaving less area for your print.",
                    "unit": "mm",
                    "type": "float",
                    "default_value": 15,
                    "value": "15 if resolveOrValue('printing_mode') == 'classic' else 0",
                    "minimum_value_warning": "resolveOrValue('raft_interface_line_width') if resolveOrValue('printing_mode') == 'classic' else 0",
                    "maximum_value_warning": "20",
                    "enabled": "resolveOrValue('adhesion_type') in ['raft', 'none']",
                    "limit_to_extruder": "adhesion_extruder_nr",
                    "settable_per_mesh": false,
                    "settable_per_extruder": true
                },
                "raft_smoothing": {
                    "label": "Raft Smoothing",
                    "description": "This setting controls how much inner corners in the raft outline are rounded. Inward corners are rounded to a semi circle with a radius equal to the value given here. This setting also removes holes in the raft outline which are smaller than such a circle.",
                    "unit": "mm",
                    "type": "float",
                    "default_value": 5,
                    "minimum_value": "0",
                    "minimum_value_warning": "raft_interface_line_width",
                    "enabled": "resolveOrValue('adhesion_type') == 'raft'",
                    "limit_to_extruder": "adhesion_extruder_nr",
                    "settable_per_mesh": false,
                    "settable_per_extruder": true
                },
                "raft_airgap": {
                    "label": "Raft Air Gap",
                    "description": "The gap between the final raft layer and the first layer of the model. Only the first layer is raised by this amount to lower the bonding between the raft layer and the model. Makes it easier to peel off the raft.",
                    "unit": "mm",
                    "type": "float",
                    "default_value": 0.3,
                    "value":"0.3 if resolveOrValue('printing_mode') == 'classic' else resolveOrValue('layer_height')",
                    "minimum_value": "0",
                    "maximum_value_warning": "min(extruderValues('machine_nozzle_size'))",
                    "enabled": "resolveOrValue('adhesion_type') == 'raft'",
                    "settable_per_mesh": false,
                    "settable_per_extruder": true,
                    "limit_to_extruder": "adhesion_extruder_nr"
                },
                "layer_0_z_overlap": {
                    "label": "Initial Layer Z Overlap",
                    "description": "Make the first and second layer of the model overlap in the Z direction to compensate for the filament lost in the airgap. All models above the first model layer will be shifted down by this amount.",
                    "unit": "mm",
                    "type": "float",
                    "default_value": 0.22,
                    "value": "raft_airgap / 2",
                    "minimum_value": "0",
                    "maximum_value_warning": "raft_airgap",
                    "enabled": "resolveOrValue('adhesion_type') == 'raft'",
                    "settable_per_mesh": false,
                    "settable_per_extruder": true,
                    "limit_to_extruder": "adhesion_extruder_nr"
                },
                "raft_surface_layers": {
                    "label": "Raft Top Layers",
                    "description": "The number of top layers on top of the 2nd raft layer. These are fully filled layers that the model sits on. 2 layers result in a smoother top surface than 1.",
                    "type": "int",
                    "default_value": 2,
                    "value": "2 if resolveOrValue('printing_mode') == 'classic' else ((3.5-resolveOrValue('raft_base_thickness')-resolveOrValue('raft_interface_thickness'))/resolveOrValue('raft_surface_thickness'))",
                    "minimum_value": "0",
                    "maximum_value_warning": "20",
                    "enabled": "resolveOrValue('adhesion_type') == 'raft'",
                    "settable_per_mesh": false,
                    "settable_per_extruder": true,
                    "limit_to_extruder": "adhesion_extruder_nr"
                },
                "raft_surface_thickness": {
                    "label": "Raft Top Layer Thickness",
                    "description": "Layer thickness of the top raft layers.",
                    "unit": "mm",
                    "type": "float",
                    "default_value": 0.1,
                    "value": "resolveOrValue('layer_height')",
                    "minimum_value": "0.001",
                    "minimum_value_warning": "0.04",
                    "maximum_value_warning": "0.75 * machine_nozzle_size",
                    "enabled": "resolveOrValue('adhesion_type') == 'raft'",
                    "settable_per_mesh": false,
                    "settable_per_extruder": true,
                    "limit_to_extruder": "adhesion_extruder_nr"
                },
                "raft_surface_line_width": {
                    "label": "Raft Top Line Width",
                    "description": "Width of the lines in the top surface of the raft. These can be thin lines so that the top of the raft becomes smooth.",
                    "unit": "mm",
                    "type": "float",
                    "default_value": 0.4,
                    "value": "line_width",
                    "minimum_value": "0.001",
                    "minimum_value_warning": "machine_nozzle_size * 0.1",
                    "maximum_value_warning": "machine_nozzle_size * 2",
                    "enabled": "resolveOrValue('adhesion_type') == 'raft'",
                    "settable_per_mesh": false,
                    "settable_per_extruder": true,
                    "limit_to_extruder": "adhesion_extruder_nr"
                },
                "raft_surface_line_spacing": {
                    "label": "Raft Top Spacing",
                    "description": "The distance between the raft lines for the top raft layers. The spacing should be equal to the line width, so that the surface is solid.",
                    "unit": "mm",
                    "type": "float",
                    "default_value": 0.4,
                    "minimum_value": "0",
                    "minimum_value_warning": "raft_surface_line_width",
                    "maximum_value_warning": "raft_surface_line_width * 3",
                    "enabled": "resolveOrValue('adhesion_type') == 'raft'",
                    "value": "raft_surface_line_width",
                    "settable_per_mesh": false,
                    "settable_per_extruder": true,
                    "limit_to_extruder": "adhesion_extruder_nr"
                },
                "raft_interface_thickness": {
                    "label": "Raft Middle Thickness",
                    "description": "Layer thickness of the middle raft layer.",
                    "unit": "mm",
                    "type": "float",
                    "default_value": 0.15,
                    "value": "resolveOrValue('layer_height') * 1.5",
                    "minimum_value": "0.001",
                    "minimum_value_warning": "0.04",
                    "maximum_value_warning": "0.75 * machine_nozzle_size",
                    "enabled": "resolveOrValue('adhesion_type') == 'raft'",
                    "settable_per_mesh": false,
                    "settable_per_extruder": true,
                    "limit_to_extruder": "adhesion_extruder_nr"
                },
                "raft_interface_line_width": {
                    "label": "Raft Middle Line Width",
                    "description": "Width of the lines in the middle raft layer. Making the second layer extrude more causes the lines to stick to the build plate.",
                    "unit": "mm",
                    "type": "float",
                    "default_value": 0.7,
                    "value": "line_width * 2",
                    "minimum_value": "0.001",
                    "minimum_value_warning": "machine_nozzle_size * 0.5",
                    "maximum_value_warning": "machine_nozzle_size * 3",
                    "enabled": "resolveOrValue('adhesion_type') == 'raft'",
                    "settable_per_mesh": false,
                    "settable_per_extruder": true,
                    "limit_to_extruder": "adhesion_extruder_nr"
                },
                "raft_interface_line_spacing": {
                    "label": "Raft Middle Spacing",
                    "description": "The distance between the raft lines for the middle raft layer. The spacing of the middle should be quite wide, while being dense enough to support the top raft layers.",
                    "unit": "mm",
                    "type": "float",
                    "default_value": 0.9,
                    "value": "raft_interface_line_width + 0.2",
                    "minimum_value": "0",
                    "minimum_value_warning": "raft_interface_line_width",
                    "maximum_value_warning": "15.0",
                    "enabled": "resolveOrValue('adhesion_type') == 'raft'",
                    "settable_per_mesh": false,
                    "settable_per_extruder": true,
                    "limit_to_extruder": "adhesion_extruder_nr"
                },
                "raft_base_thickness": {
                    "label": "Raft Base Thickness",
                    "description": "Layer thickness of the base raft layer. This should be a thick layer which sticks firmly to the printer build plate.",
                    "unit": "mm",
                    "type": "float",
                    "default_value": 0.3,
                    "value": "resolveOrValue('layer_height_0') * 1.2",
                    "minimum_value": "0.001",
                    "minimum_value_warning": "0.04",
                    "maximum_value_warning": "0.75 * raft_base_line_width",
                    "enabled": "resolveOrValue('adhesion_type') == 'raft'",
                    "settable_per_mesh": false,
                    "settable_per_extruder": true,
                    "limit_to_extruder": "adhesion_extruder_nr"
                },
                "raft_base_line_width": {
                    "label": "Raft Base Line Width",
                    "description": "Width of the lines in the base raft layer. These should be thick lines to assist in build plate adhesion.",
                    "unit": "mm",
                    "type": "float",
                    "default_value": 0.8,
                    "minimum_value": "0.001",
                    "value": "machine_nozzle_size * 2",
                    "minimum_value_warning": "machine_nozzle_size * 0.5",
                    "maximum_value_warning": "machine_nozzle_size * 3",
                    "enabled": "resolveOrValue('adhesion_type') == 'raft'",
                    "settable_per_mesh": false,
                    "settable_per_extruder": true,
                    "limit_to_extruder": "adhesion_extruder_nr"
                },
                "raft_base_line_spacing": {
                    "label": "Raft Base Line Spacing",
                    "description": "The distance between the raft lines for the base raft layer. Wide spacing makes for easy removal of the raft from the build plate.",
                    "unit": "mm",
                    "type": "float",
                    "default_value": 1.6,
                    "value": "raft_base_line_width * 2",
                    "minimum_value": "0",
                    "minimum_value_warning": "raft_base_line_width",
                    "maximum_value_warning": "100",
                    "enabled": "resolveOrValue('adhesion_type') == 'raft'",
                    "settable_per_mesh": false,
                    "settable_per_extruder": true,
                    "limit_to_extruder": "adhesion_extruder_nr"
                },
                "cylindrical_raft_enabled": {
                    "label": "Print cylindrical raft",
                    "description": "Print cylindrical raft on basement",
                    "type": "bool",
                    "value": "machine_five_axis and not (resolveOrValue('printing_mode') == 'classic' and machine_hybrid) and resolveOrValue('printing_mode') in ['discrete', 'cylindrical_full', 'spherical_full']",
                    "default_value": true,
                    "settable_per_mesh": false,
                    "settable_per_extruder": false,
                    "enabled": true
                },
                "cylindrical_raft_extruder_nr": {
                    "label": "Cylindrical Raft Extruder",
                    "description": "The extruder train to use for printing the cylindrical raft. This is used in multi-extrusion.",
                    "type": "extruder",
                    "default_value": "0",
                    "value": "defaultExtruderPosition()",
                    "enabled": "extruders_enabled_count > 1 and cylindrical_raft_enabled",
                    "settable_per_mesh": false,
                    "settable_per_extruder": false
                },
                "cylindrical_raft_thickness": {
                    "label": "C.R. Layer Thickness",
                    "description": "Layer thickness of the cylindrical base raft. This should be a thick layer which sticks firmly to the printer build plate.",
                    "unit": "mm",
                    "type": "float",
                    "default_value": 0.3,
                    "value": "raft_base_thickness",
                    "minimum_value": "0.001",
                    "minimum_value_warning": "0.04",
                    "maximum_value_warning": "0.75 * raft_base_line_width",
                    "enabled": "cylindrical_raft_enabled",
                    "settable_per_mesh": false,
                    "settable_per_extruder": false
                },
                "cylindrical_raft_diameter": {
                    "label": "Cylindrical Raft diameter",
                    "description": "Base diameter of Cylindrical Raft",
                    "unit": "mm",
                    "type": "float",
                    "default_value": 15,
                    "value": "cylindrical_mode_base_diameter if (cylindrical_mode_base_diameter < (non_printing_base_diameter+ 10*cylindrical_raft_thickness)) else (non_printing_base_diameter + 10 * cylindrical_raft_thickness)",
                    "minimum_value": "6",
                    "minimum_value_warning": "11",
                    "maximum_value_warning": "50",
                    "enabled": "cylindrical_raft_enabled",
                    "settable_per_mesh": false,
                    "settable_per_extruder": false
                },
                "cylindrical_raft_base_height": {
                    "label": "Cylindrical Raft height",
                    "description": "Base height of Cylindrical Raft",
                    "unit": "mm",
                    "type": "float",
                    "default_value": 15,
                    "minimum_value": "10",
                    "minimum_value_warning": "11",
                    "maximum_value_warning": "50",
                    "enabled": "cylindrical_raft_enabled",
                    "settable_per_mesh": false,
                    "settable_per_extruder": false
                },
                "raft_speed": {
                    "label": "Raft Print Speed",
                    "description": "The speed at which the raft is printed.",
                    "unit": "mm/s",
                    "type": "float",
                    "default_value": 20,
                    "minimum_value": "0.1",
                    "maximum_value": "math.sqrt(machine_max_feedrate_x ** 2 + machine_max_feedrate_y ** 2)",
                    "maximum_value_warning": "200",
                    "enabled": "resolveOrValue('adhesion_type') == 'raft'",
                    "value": "speed_print / 60 * 30",
                    "settable_per_mesh": false,
                    "settable_per_extruder": true,
                    "limit_to_extruder": "adhesion_extruder_nr",
                    "children": {
                        "raft_surface_speed": {
                            "label": "Raft Top Print Speed",
                            "description": "The speed at which the top raft layers are printed. These should be printed a bit slower, so that the nozzle can slowly smooth out adjacent surface lines.",
                            "unit": "mm/s",
                            "type": "float",
                            "default_value": 20,
                            "minimum_value": "0.1",
                            "maximum_value": "math.sqrt(machine_max_feedrate_x ** 2 + machine_max_feedrate_y ** 2)",
                            "maximum_value_warning": "100",
                            "enabled": "resolveOrValue('adhesion_type') == 'raft'",
                            "value": "raft_speed",
                            "settable_per_mesh": false,
                            "settable_per_extruder": true,
                            "limit_to_extruder": "adhesion_extruder_nr"
                        },
                        "raft_interface_speed": {
                            "label": "Raft Middle Print Speed",
                            "description": "The speed at which the middle raft layer is printed. This should be printed quite slowly, as the volume of material coming out of the nozzle is quite high.",
                            "unit": "mm/s",
                            "type": "float",
                            "default_value": 15,
                            "value": "raft_speed * 0.75",
                            "minimum_value": "0.1",
                            "maximum_value": "math.sqrt(machine_max_feedrate_x ** 2 + machine_max_feedrate_y ** 2)",
                            "maximum_value_warning": "150",
                            "enabled": "resolveOrValue('adhesion_type') == 'raft'",
                            "settable_per_mesh": false,
                            "settable_per_extruder": true,
                            "limit_to_extruder": "adhesion_extruder_nr"
                        },
                        "raft_base_speed": {
                            "label": "Raft Base Print Speed",
                            "description": "The speed at which the base raft layer is printed. This should be printed quite slowly, as the volume of material coming out of the nozzle is quite high.",
                            "unit": "mm/s",
                            "type": "float",
                            "default_value": 15,
                            "minimum_value": "0.1",
                            "maximum_value": "math.sqrt(machine_max_feedrate_x ** 2 + machine_max_feedrate_y ** 2)",
                            "maximum_value_warning": "200",
                            "enabled": "resolveOrValue('adhesion_type') == 'raft'",
                            "value": "0.75 * raft_speed",
                            "settable_per_mesh": false,
                            "settable_per_extruder": true,
                            "limit_to_extruder": "adhesion_extruder_nr"
                        }
                    }
                },
                "raft_acceleration": {
                    "label": "Raft Print Acceleration",
                    "description": "The acceleration with which the raft is printed.",
                    "unit": "mm/s²",
                    "type": "float",
                    "default_value": 3000,
                    "minimum_value": "0.1",
                    "minimum_value_warning": "100",
                    "maximum_value_warning": "10000",
                    "value": "acceleration_print",
                    "enabled": "resolveOrValue('adhesion_type') == 'raft' and resolveOrValue('acceleration_enabled')",
                    "settable_per_mesh": false,
                    "limit_to_extruder": "adhesion_extruder_nr",
                    "children": {
                        "raft_surface_acceleration": {
                            "label": "Raft Top Print Acceleration",
                            "description": "The acceleration with which the top raft layers are printed.",
                            "unit": "mm/s²",
                            "type": "float",
                            "default_value": 3000,
                            "value": "raft_acceleration",
                            "minimum_value": "0.1",
                            "minimum_value_warning": "100",
                            "maximum_value_warning": "10000",
                            "enabled": "resolveOrValue('adhesion_type') == 'raft' and resolveOrValue('acceleration_enabled')",
                            "settable_per_mesh": false,
                            "limit_to_extruder": "adhesion_extruder_nr"
                        },
                        "raft_interface_acceleration": {
                            "label": "Raft Middle Print Acceleration",
                            "description": "The acceleration with which the middle raft layer is printed.",
                            "unit": "mm/s²",
                            "type": "float",
                            "default_value": 3000,
                            "value": "raft_acceleration",
                            "minimum_value": "0.1",
                            "minimum_value_warning": "100",
                            "maximum_value_warning": "10000",
                            "enabled": "resolveOrValue('adhesion_type') == 'raft' and resolveOrValue('acceleration_enabled')",
                            "settable_per_mesh": false,
                            "limit_to_extruder": "adhesion_extruder_nr"
                        },
                        "raft_base_acceleration": {
                            "label": "Raft Base Print Acceleration",
                            "description": "The acceleration with which the base raft layer is printed.",
                            "unit": "mm/s²",
                            "type": "float",
                            "default_value": 3000,
                            "value": "raft_acceleration",
                            "minimum_value": "0.1",
                            "minimum_value_warning": "100",
                            "maximum_value_warning": "10000",
                            "enabled": "resolveOrValue('adhesion_type') == 'raft' and resolveOrValue('acceleration_enabled')",
                            "settable_per_mesh": false,
                            "limit_to_extruder": "adhesion_extruder_nr"
                        }
                    }
                },
                "raft_jerk": {
                    "label": "Raft Print Jerk",
                    "description": "The jerk with which the raft is printed.",
                    "unit": "mm/s",
                    "type": "float",
                    "default_value": 20,
                    "minimum_value": "0",
                    "minimum_value_warning": "5",
                    "maximum_value_warning": "50",
                    "value": "jerk_print",
                    "enabled": "resolveOrValue('adhesion_type') == 'raft' and resolveOrValue('jerk_enabled')",
                    "settable_per_mesh": false,
                    "limit_to_extruder": "adhesion_extruder_nr",
                    "children": {
                        "raft_surface_jerk": {
                            "label": "Raft Top Print Jerk",
                            "description": "The jerk with which the top raft layers are printed.",
                            "unit": "mm/s",
                            "type": "float",
                            "default_value": 20,
                            "value": "raft_jerk",
                            "minimum_value": "0",
                            "minimum_value_warning": "5",
                            "maximum_value_warning": "100",
                            "enabled": "resolveOrValue('adhesion_type') == 'raft' and resolveOrValue('jerk_enabled')",
                            "settable_per_mesh": false,
                            "limit_to_extruder": "adhesion_extruder_nr"
                        },
                        "raft_interface_jerk": {
                            "label": "Raft Middle Print Jerk",
                            "description": "The jerk with which the middle raft layer is printed.",
                            "unit": "mm/s",
                            "type": "float",
                            "default_value": 20,
                            "value": "raft_jerk",
                            "minimum_value": "0",
                            "minimum_value_warning": "5",
                            "maximum_value_warning": "50",
                            "enabled": "resolveOrValue('adhesion_type') == 'raft' and resolveOrValue('jerk_enabled')",
                            "settable_per_mesh": false,
                            "limit_to_extruder": "adhesion_extruder_nr"
                        },
                        "raft_base_jerk": {
                            "label": "Raft Base Print Jerk",
                            "description": "The jerk with which the base raft layer is printed.",
                            "unit": "mm/s",
                            "type": "float",
                            "default_value": 20,
                            "value": "raft_jerk",
                            "minimum_value": "0",
                            "minimum_value_warning": "5",
                            "maximum_value_warning": "50",
                            "enabled": "resolveOrValue('adhesion_type') == 'raft' and resolveOrValue('jerk_enabled')",
                            "settable_per_mesh": false,
                            "limit_to_extruder": "adhesion_extruder_nr"
                        }
                    }
                },
                "raft_fan_speed": {
                    "label": "Raft Fan Speed",
                    "description": "The fan speed for the raft.",
                    "unit": "%",
                    "type": "float",
                    "minimum_value": "0",
                    "maximum_value": "100",
                    "default_value": 0,
                    "settable_per_mesh": false,
                    "settable_per_extruder": true,
                    "enabled": "resolveOrValue('adhesion_type') == 'raft'",
                    "limit_to_extruder": "adhesion_extruder_nr",
                    "children": {
                        "raft_surface_fan_speed": {
                            "label": "Raft Top Fan Speed",
                            "description": "The fan speed for the top raft layers.",
                            "unit": "%",
                            "type": "float",
                            "minimum_value": "0",
                            "maximum_value": "100",
                            "default_value": 0,
                            "value": "raft_fan_speed",
                            "enabled": "resolveOrValue('adhesion_type') == 'raft'",
                            "settable_per_mesh": false,
                            "settable_per_extruder": true,
                            "limit_to_extruder": "adhesion_extruder_nr"
                        },
                        "raft_interface_fan_speed": {
                            "label": "Raft Middle Fan Speed",
                            "description": "The fan speed for the middle raft layer.",
                            "unit": "%",
                            "type": "float",
                            "minimum_value": "0",
                            "maximum_value": "100",
                            "default_value": 0,
                            "value": "raft_fan_speed",
                            "enabled": "resolveOrValue('adhesion_type') == 'raft'",
                            "settable_per_mesh": false,
                            "settable_per_extruder": true,
                            "limit_to_extruder": "adhesion_extruder_nr"
                        },
                        "raft_base_fan_speed": {
                            "label": "Raft Base Fan Speed",
                            "description": "The fan speed for the base raft layer.",
                            "unit": "%",
                            "type": "float",
                            "minimum_value": "0",
                            "maximum_value": "100",
                            "default_value": 0,
                            "value": "raft_fan_speed",
                            "enabled": "resolveOrValue('adhesion_type') == 'raft'",
                            "settable_per_mesh": false,
                            "settable_per_extruder": true,
                            "limit_to_extruder": "adhesion_extruder_nr"
                        }
                    }
                }
            }
        },
        "dual": {
            "label": "Dual Extrusion",
            "type": "category",
            "icon": "compare",
            "description": "Settings used for printing with multiple extruders.",
            "children": {
                "prime_tower_enable": {
                    "label": "Enable Prime Tower",
                    "description": "Print a tower next to the print which serves to prime the material after each nozzle switch.",
                    "type": "bool",
                    "enabled": "extruders_enabled_count > 1",
                    "default_value": false,
                    "resolve": "any(extruderValues('prime_tower_enable'))",
                    "settable_per_mesh": false,
                    "settable_per_extruder": false
                },
                "prime_tower_circular": {
                    "label": "Circular Prime Tower",
                    "description": "Make the prime tower as a circular shape.",
                    "type": "bool",
                    "enabled": "resolveOrValue('prime_tower_enable')",
                    "default_value": true,
                    "resolve": "any(extruderValues('prime_tower_circular'))",
                    "settable_per_mesh": false,
                    "settable_per_extruder": false
                },
                "prime_tower_size": {
                    "label": "Prime Tower Size",
                    "description": "The width of the prime tower.",
                    "type": "float",
                    "unit": "mm",
                    "enabled": "resolveOrValue('prime_tower_enable')",
                    "default_value": 20,
                    "resolve": "max(extruderValues('prime_tower_size'))",
                    "minimum_value": "0",
                    "maximum_value": "min(0.5 * machine_width, 0.5 * machine_depth)",
                    "minimum_value_warning": "max(extruderValues('prime_tower_line_width')) * 2",
                    "maximum_value_warning": "20",
                    "settable_per_mesh": false,
                    "settable_per_extruder": false
                },
                "prime_tower_min_volume": {
                    "label": "Prime Tower Minimum Volume",
                    "description": "The minimum volume for each layer of the prime tower in order to purge enough material.",
                    "unit": "mm³",
                    "type": "float",
                    "default_value": 6,
                    "minimum_value": "0",
                    "maximum_value_warning": "((resolveOrValue('prime_tower_size') * 0.5) ** 2 * 3.14159 * resolveOrValue('layer_height') if prime_tower_circular else resolveOrValue('prime_tower_size') ** 2 * resolveOrValue('layer_height')) - sum(extruderValues('prime_tower_min_volume')) + prime_tower_min_volume",
                    "enabled": "resolveOrValue('prime_tower_enable')",
                    "settable_per_mesh": false,
                    "settable_per_extruder": true
                },
                "prime_tower_position_x": {
                    "label": "Prime Tower X Position",
                    "description": "The x coordinate of the position of the prime tower.",
                    "type": "float",
                    "unit": "mm",
                    "enabled": "resolveOrValue('prime_tower_enable')",
                    "default_value": 200,
                    "value": "machine_width - max(extruderValue(adhesion_extruder_nr, 'brim_width') * extruderValue(adhesion_extruder_nr, 'initial_layer_line_width_factor') / 100 if adhesion_type == 'brim' else (extruderValue(adhesion_extruder_nr, 'raft_margin') if adhesion_type == 'raft' else (extruderValue(adhesion_extruder_nr, 'skirt_gap') if adhesion_type == 'skirt' else 0)), max(extruderValues('travel_avoid_distance'))) - max(extruderValues('support_offset')) - sum(extruderValues('skirt_brim_line_width')) * extruderValue(adhesion_extruder_nr, 'initial_layer_line_width_factor') / 100 - (resolveOrValue('draft_shield_dist') if resolveOrValue('draft_shield_enabled') else 0) - 1",
                    "maximum_value": "machine_width / 2 if machine_center_is_zero else machine_width",
                    "minimum_value": "resolveOrValue('prime_tower_size') - machine_width / 2 if machine_center_is_zero else resolveOrValue('prime_tower_size')",
                    "settable_per_mesh": false,
                    "settable_per_extruder": false
                },
                "prime_tower_position_y": {
                    "label": "Prime Tower Y Position",
                    "description": "The y coordinate of the position of the prime tower.",
                    "type": "float",
                    "unit": "mm",
                    "enabled": "resolveOrValue('prime_tower_enable')",
                    "default_value": 200,
                    "value": "machine_depth - prime_tower_size - max(extruderValue(adhesion_extruder_nr, 'brim_width') * extruderValue(adhesion_extruder_nr, 'initial_layer_line_width_factor') / 100 if adhesion_type == 'brim' else (extruderValue(adhesion_extruder_nr, 'raft_margin') if adhesion_type == 'raft' else (extruderValue(adhesion_extruder_nr, 'skirt_gap') if adhesion_type == 'skirt' else 0)), max(extruderValues('travel_avoid_distance'))) - max(extruderValues('support_offset')) - sum(extruderValues('skirt_brim_line_width')) * extruderValue(adhesion_extruder_nr, 'initial_layer_line_width_factor') / 100 - (resolveOrValue('draft_shield_dist') if resolveOrValue('draft_shield_enabled') else 0) - 1",
                    "maximum_value": "machine_depth / 2 - resolveOrValue('prime_tower_size') if machine_center_is_zero else machine_depth - resolveOrValue('prime_tower_size')",
                    "minimum_value": "machine_depth / -2 if machine_center_is_zero else 0",
                    "settable_per_mesh": false,
                    "settable_per_extruder": false
                },
                "prime_tower_flow": {
                    "label": "Prime Tower Flow",
                    "description": "Flow compensation: the amount of material extruded is multiplied by this value.",
                    "type": "float",
                    "unit": "%",
                    "enabled": "resolveOrValue('prime_tower_enable')",
                    "default_value": 100,
                    "value": "material_flow",
                    "minimum_value": "0.0001",
                    "minimum_value_warning": "50",
                    "maximum_value_warning": "150",
                    "settable_per_mesh": false,
                    "settable_per_extruder": true
                },
                "prime_tower_wipe_enabled": {
                    "label": "Wipe Inactive Nozzle on Prime Tower",
                    "description": "After printing the prime tower with one nozzle, wipe the oozed material from the other nozzle off on the prime tower.",
                    "type": "bool",
                    "enabled": "resolveOrValue('prime_tower_enable')",
                    "default_value": true,
                    "settable_per_mesh": false,
                    "settable_per_extruder": true
                },
                "ooze_shield_enabled": {
                    "label": "Enable Ooze Shield",
                    "description": "Enable exterior ooze shield. This will create a shell around the model which is likely to wipe a second nozzle if it's at the same height as the first nozzle.",
                    "type": "bool",
                    "resolve": "any(extruderValues('ooze_shield_enabled'))",
                    "enabled": "extruders_enabled_count > 1",
                    "default_value": false,
                    "settable_per_mesh": false,
                    "settable_per_extruder": false
                },
                "ooze_shield_angle": {
                    "label": "Ooze Shield Angle",
                    "description": "The maximum angle a part in the ooze shield will have. With 0 degrees being vertical, and 90 degrees being horizontal. A smaller angle leads to less failed ooze shields, but more material.",
                    "type": "float",
                    "unit": "°",
                    "enabled": "resolveOrValue('ooze_shield_enabled')",
                    "default_value": 60,
                    "resolve": "min(extruderValues('ooze_shield_angle'))",
                    "minimum_value": "0",
                    "maximum_value": "90",
                    "settable_per_mesh": false,
                    "settable_per_extruder": false
                },
                "ooze_shield_dist": {
                    "label": "Ooze Shield Distance",
                    "description": "Distance of the ooze shield from the print, in the X/Y directions.",
                    "type": "float",
                    "unit": "mm",
                    "enabled": "resolveOrValue('ooze_shield_enabled')",
                    "default_value": 2,
                    "resolve": "max(extruderValues('ooze_shield_dist'))",
                    "minimum_value": "0",
                    "maximum_value_warning": "20",
                    "settable_per_mesh": false,
                    "settable_per_extruder": false
                }
            }
        },
        "meshfix": {
            "label": "Mesh Fixes",
            "type": "category",
            "icon": "image-broken-variant",
            "description": "category_fixes",
            "children": {
                "meshfix_union_all": {
                    "label": "Union Overlapping Volumes",
                    "description": "Ignore the internal geometry arising from overlapping volumes within a mesh and print the volumes as one. This may cause unintended internal cavities to disappear.",
                    "type": "bool",
                    "default_value": true,
                    "settable_per_mesh": true
                },
                "meshfix_union_all_remove_holes": {
                    "label": "Remove All Holes",
                    "description": "Remove the holes in each layer and keep only the outside shape. This will ignore any invisible internal geometry. However, it also ignores layer holes which can be viewed from above or below.",
                    "type": "bool",
                    "default_value": false,
                    "settable_per_mesh": true
                },
                "meshfix_extensive_stitching": {
                    "label": "Extensive Stitching",
                    "description": "Extensive stitching tries to stitch up open holes in the mesh by closing the hole with touching polygons. This option can introduce a lot of processing time.",
                    "type": "bool",
                    "default_value": false,
                    "settable_per_mesh": true
                },
                "meshfix_keep_open_polygons": {
                    "label": "Keep Disconnected Faces",
                    "description": "Normally Cura tries to stitch up small holes in the mesh and remove parts of a layer with big holes. Enabling this option keeps those parts which cannot be stitched. This option should be used as a last resort option when everything else fails to produce proper g-code.",
                    "type": "bool",
                    "default_value": false,
                    "settable_per_mesh": true
                },
                "multiple_mesh_overlap": {
                    "label": "Merged Meshes Overlap",
                    "description": "Make meshes which are touching each other overlap a bit. This makes them bond together better.",
                    "type": "float",
                    "unit": "mm",
                    "default_value": 0.15,
                    "minimum_value": "0",
                    "maximum_value_warning": "1.0",
                    "limit_to_extruder": "wall_0_extruder_nr",
                    "settable_per_mesh": true
                },
                "carve_multiple_volumes": {
                    "label": "Remove Mesh Intersection",
                    "description": "Remove areas where multiple meshes are overlapping with each other. This may be used if merged dual material objects overlap with each other.",
                    "type": "bool",
                    "default_value": true,
                    "value": "extruders_enabled_count > 1",
                    "enabled": "all(p != 'surface' for p in extruderValues('magic_mesh_surface_mode'))",
                    "settable_per_mesh": false,
                    "settable_per_extruder": false,
                    "settable_per_meshgroup": true
                },
                "alternate_carve_order": {
                    "label": "Alternate Mesh Removal",
                    "description": "Switch to which mesh intersecting volumes will belong with every layer, so that the overlapping meshes become interwoven. Turning this setting off will cause one of the meshes to obtain all of the volume in the overlap, while it is removed from the other meshes.",
                    "type": "bool",
                    "default_value": true,
                    "enabled": "carve_multiple_volumes and all(p != 'surface' for p in extruderValues('magic_mesh_surface_mode'))",
                    "settable_per_mesh": false,
                    "settable_per_extruder": false,
                    "settable_per_meshgroup": true
                },
                "remove_empty_first_layers": {
                    "label": "Remove Empty First Layers",
                    "description": "Remove empty layers beneath the first printed layer if they are present. Disabling this setting can cause empty first layers if the Slicing Tolerance setting is set to Exclusive or Middle.",
                    "type": "bool",
                    "default_value": true,
                    "enabled": "not support_enable",
                    "settable_per_mesh": false,
                    "settable_per_extruder": false
                }
            }
        },
        "blackmagic": {
            "label": "Special Modes",
            "type": "category",
            "icon": "auto-fix",
            "description": "category_blackmagic",
            "children": {
                "print_sequence": {
                    "label": "Print Sequence",
                    "description": "Whether to print all models one layer at a time or to wait for one model to finish, before moving on to the next. One at a time mode is only possible if all models are separated in such a way that the whole print head can move in between and all models are lower than the distance between the nozzle and the X/Y axes.",
                    "type": "enum",
                    "options": {
                        "all_at_once": "All at Once",
                        "one_at_a_time": "One at a Time"
                    },
                    "default_value": "all_at_once",
                    "enabled": "extruders_enabled_count == 1",
                    "settable_per_mesh": false,
                    "settable_per_extruder": false,
                    "settable_per_meshgroup": false
                },
                "infill_mesh": {
                    "label": "Infill Mesh",
                    "description": "Use this mesh to modify the infill of other meshes with which it overlaps. Replaces infill regions of other meshes with regions for this mesh. It's suggested to only print one Wall and no Top/Bottom Skin for this mesh.",
                    "type": "bool",
                    "default_value": false,
                    "settable_per_mesh": true,
                    "settable_per_extruder": false,
                    "settable_per_meshgroup": false,
                    "settable_globally": false
                },
                "infill_mesh_order": {
                    "label": "Infill Mesh Order",
                    "description": "Determines which infill mesh is inside the infill of another infill mesh. An infill mesh with a higher order will modify the infill of infill meshes with lower order and normal meshes.",
                    "default_value": 0,
                    "value": "1 if infill_mesh else 0",
                    "minimum_value_warning": "1",
                    "maximum_value_warning": "50",
                    "type": "int",
                    "settable_per_mesh": true,
                    "settable_per_extruder": false,
                    "settable_per_meshgroup": false,
                    "settable_globally": false
                },
                "cutting_mesh": {
                    "label": "Cutting Mesh",
                    "description": "Limit the volume of this mesh to within other meshes. You can use this to make certain areas of one mesh print with different settings and with a whole different extruder.",
                    "type": "bool",
                    "default_value": false,
                    "settable_per_mesh": true,
                    "settable_per_extruder": false,
                    "settable_per_meshgroup": false,
                    "settable_globally": false
                },
                "mold_enabled": {
                    "label": "Mold",
                    "description": "Print models as a mold, which can be cast in order to get a model which resembles the models on the build plate.",
                    "type": "bool",
                    "default_value": false,
                    "settable_per_mesh": true
                },
                "mold_width": {
                    "label": "Minimal Mold Width",
                    "description": "The minimal distance between the ouside of the mold and the outside of the model.",
                    "unit": "mm",
                    "type": "float",
                    "minimum_value_warning": "wall_line_width_0 * 2",
                    "maximum_value_warning": "100",
                    "default_value": 5,
                    "settable_per_mesh": true,
                    "enabled": "mold_enabled"
                },
                "mold_roof_height": {
                    "label": "Mold Roof Height",
                    "description": "The height above horizontal parts in your model which to print mold.",
                    "unit": "mm",
                    "type": "float",
                    "minimum_value": "0",
                    "maximum_value_warning": "5",
                    "default_value": 0.5,
                    "settable_per_mesh": true,
                    "enabled": "mold_enabled"
                },
                "mold_angle": {
                    "label": "Mold Angle",
                    "description": "The angle of overhang of the outer walls created for the mold. 0° will make the outer shell of the mold vertical, while 90° will make the outside of the model follow the contour of the model.",
                    "unit": "°",
                    "type": "float",
                    "minimum_value": "-89",
                    "minimum_value_warning": "0",
                    "maximum_value_warning": "support_angle",
                    "maximum_value": "90",
                    "default_value": 40,
                    "settable_per_mesh": true,
                    "enabled": "mold_enabled"
                },
                "support_mesh": {
                    "label": "Support Mesh",
                    "description": "Use this mesh to specify support areas. This can be used to generate support structure.",
                    "type": "bool",
                    "default_value": false,
                    "settable_per_mesh": true,
                    "settable_per_extruder": false,
                    "settable_per_meshgroup": false,
                    "settable_globally": false
                },
                "anti_overhang_mesh": {
                    "label": "Anti Overhang Mesh",
                    "description": "Use this mesh to specify where no part of the model should be detected as overhang. This can be used to remove unwanted support structure.",
                    "type": "bool",
                    "default_value": false,
                    "settable_per_mesh": true,
                    "settable_per_extruder": false,
                    "settable_per_meshgroup": false,
                    "settable_globally": false
                },
                "magic_mesh_surface_mode": {
                    "label": "Surface Mode",
                    "description": "Treat the model as a surface only, a volume, or volumes with loose surfaces. The normal print mode only prints enclosed volumes. \"Surface\" prints a single wall tracing the mesh surface with no infill and no top/bottom skin. \"Both\" prints enclosed volumes like normal and any remaining polygons as surfaces.",
                    "type": "enum",
                    "options": {
                        "normal": "Normal",
                        "surface": "Surface",
                        "both": "Both"
                    },
                    "default_value": "normal",
                    "settable_per_mesh": true
                },
                "magic_spiralize": {
                    "label": "Spiralize Outer Contour",
                    "description": "Spiralize smooths out the Z move of the outer edge. This will create a steady Z increase over the whole print. This feature turns a solid model into a single walled print with a solid bottom. This feature should only be enabled when each layer only contains a single part.",
                    "type": "bool",
                    "default_value": false,
                    "settable_per_mesh": false,
                    "settable_per_extruder": false
                },
                "smooth_spiralized_contours": {
                    "label": "Smooth Spiralized Contours",
                    "description": "Smooth the spiralized contours to reduce the visibility of the Z seam (the Z-seam should be barely visible on the print but will still be visible in the layer view). Note that smoothing will tend to blur fine surface details.",
                    "type": "bool",
                    "default_value": true,
                    "enabled": "magic_spiralize",
                    "settable_per_mesh": false,
                    "settable_per_extruder": false
                },
                "relative_extrusion": {
                    "label": "Relative Extrusion",
                    "description": "Use relative extrusion rather than absolute extrusion. Using relative E-steps makes for easier post-processing of the g-code. However, it's not supported by all printers and it may produce very slight deviations in the amount of deposited material compared to absolute E-steps. Irrespective of this setting, the extrusion mode will always be set to absolute before any g-code script is output.",
                    "type": "bool",
                    "default_value": false,
                    "value": "machine_gcode_flavor==\"RepRap (RepRap)\"",
                    "settable_per_mesh": false,
                    "settable_per_extruder": false
                }
            }
        },
        "experimental": {
            "label": "Experimental",
            "type": "category",
            "icon": "flask",
            "description": "experimental!",
            "children": {
                "support_tree_enable": {
                    "label": "Tree Support",
                    "description": "Generate a tree-like support with branches that support your print. This may reduce material usage and print time, but greatly increases slicing time.",
                    "type": "bool",
                    "default_value": false,
                    "settable_per_mesh": true,
                    "settable_per_extruder": false
                },
                "support_tree_angle": {
                    "label": "Tree Support Branch Angle",
                    "description": "The angle of the branches. Use a lower angle to make them more vertical and more stable. Use a higher angle to be able to have more reach.",
                    "unit": "°",
                    "type": "float",
                    "minimum_value": "0",
                    "maximum_value": "90",
                    "maximum_value_warning": "60",
                    "default_value": 40,
                    "limit_to_extruder": "support_infill_extruder_nr",
                    "enabled": "support_tree_enable",
                    "settable_per_mesh": false,
                    "settable_per_extruder": true
                },
                "support_tree_branch_distance": {
                    "label": "Tree Support Branch Distance",
                    "description": "How far apart the branches need to be when they touch the model. Making this distance small will cause the tree support to touch the model at more points, causing better overhang but making support harder to remove.",
                    "unit": "mm",
                    "type": "float",
                    "minimum_value": "0.001",
                    "default_value": 1,
                    "limit_to_extruder": "support_infill_extruder_nr",
                    "enabled": "support_tree_enable",
                    "settable_per_mesh": true
                },
                "support_tree_branch_diameter": {
                    "label": "Tree Support Branch Diameter",
                    "description": "The diameter of the thinnest branches of tree support. Thicker branches are more sturdy. Branches towards the base will be thicker than this.",
                    "unit": "mm",
                    "type": "float",
                    "minimum_value": "0.001",
                    "minimum_value_warning": "support_line_width * 2",
                    "default_value": 2,
                    "limit_to_extruder": "support_infill_extruder_nr",
                    "enabled": "support_tree_enable",
                    "settable_per_mesh": false,
                    "settable_per_extruder": true
                },
                "support_tree_branch_diameter_angle": {
                    "label": "Tree Support Branch Diameter Angle",
                    "description": "The angle of the branches' diameter as they gradually become thicker towards the bottom. An angle of 0 will cause the branches to have uniform thickness over their length. A bit of an angle can increase stability of the tree support.",
                    "unit": "°",
                    "type": "float",
                    "minimum_value": "0",
                    "maximum_value": "89.9999",
                    "maximum_value_warning": "15",
                    "default_value": 5,
                    "limit_to_extruder": "support_infill_extruder_nr",
                    "enabled": "support_tree_enable",
                    "settable_per_mesh": false,
                    "settable_per_extruder": true
                },
                "support_tree_collision_resolution": {
                    "label": "Tree Support Collision Resolution",
                    "description": "Resolution to compute collisions with to avoid hitting the model. Setting this lower will produce more accurate trees that fail less often, but increases slicing time dramatically.",
                    "unit": "mm",
                    "type": "float",
                    "minimum_value": "0.001",
                    "minimum_value_warning": "support_line_width / 4",
                    "maximum_value_warning": "support_line_width * 2",
                    "default_value": 0.4,
                    "value": "support_line_width / 2",
                    "limit_to_extruder": "support_infill_extruder_nr",
                    "enabled": "support_tree_enable and support_tree_branch_diameter_angle > 0",
                    "settable_per_mesh": false,
                    "settable_per_extruder": true
                },
                "support_tree_wall_thickness": {
                    "label": "Tree Support Wall Thickness",
                    "description": "The thickness of the walls of the branches of tree support. Thicker walls take longer to print but don't fall over as easily.",
                    "unit": "mm",
                    "type": "float",
                    "minimum_value": "0",
                    "minimum_value_warning": "wall_line_width",
                    "default_value": 0.8,
                    "value": "support_line_width",
                    "limit_to_extruder": "support_infill_extruder_nr",
                    "enabled": "support_tree_enable",
                    "settable_per_mesh": false,
                    "settable_per_extruder": true,
                    "children": {
                        "support_tree_wall_count": {
                            "label": "Tree Support Wall Line Count",
                            "description": "The number of walls of the branches of tree support. Thicker walls take longer to print but don't fall over as easily.",
                            "type": "int",
                            "minimum_value": "0",
                            "minimum_value_warning": "1",
                            "default_value": 1,
                            "value": "round(support_tree_wall_thickness / support_line_width)",
                            "limit_to_extruder": "support_infill_extruder_nr",
                            "enabled": "support_tree_enable",
                            "settable_per_mesh": false,
                            "settable_per_extruder": true
                        }
                    }
                },
                "slicing_tolerance": {
                    "label": "Slicing Tolerance",
                    "description": "How to slice layers with diagonal surfaces. The areas of a layer can be generated based on where the middle of the layer intersects the surface (Middle). Alternatively each layer can have the areas which fall inside of the volume throughout the height of the layer (Exclusive) or a layer has the areas which fall inside anywhere within the layer (Inclusive). Exclusive retains the most details, Inclusive makes for the best fit and Middle takes the least time to process.",
                    "type": "enum",
                    "options": {
                        "middle": "Middle",
                        "exclusive": "Exclusive",
                        "inclusive": "Inclusive"
                    },
                    "default_value": "middle",
                    "settable_per_mesh": true
                },
                "roofing_line_width": {
                    "label": "Top Surface Skin Line Width",
                    "description": "Width of a single line of the areas at the top of the print.",
                    "unit": "mm",
                    "minimum_value": "0.001",
                    "minimum_value_warning": "0.1 + 0.4 * machine_nozzle_size",
                    "maximum_value_warning": "2 * machine_nozzle_size",
                    "default_value": 0.4,
                    "type": "float",
                    "value": "skin_line_width",
                    "limit_to_extruder": "roofing_extruder_nr",
                    "settable_per_mesh": true,
                    "enabled": "roofing_layer_count > 0 and top_layers > 0"
                },
                "roofing_pattern": {
                    "label": "Top Surface Skin Pattern",
                    "description": "The pattern of the top most layers.",
                    "type": "enum",
                    "options": {
                        "lines": "Lines",
                        "concentric": "Concentric",
                        "zigzag": "Zig Zag"
                    },
                    "default_value": "lines",
                    "value": "top_bottom_pattern",
                    "limit_to_extruder": "roofing_extruder_nr",
                    "settable_per_mesh": true,
                    "enabled": "roofing_layer_count > 0 and top_layers > 0"
                },
                "roofing_angles": {
                    "label": "Top Surface Skin Line Directions",
                    "description": "A list of integer line directions to use when the top surface skin layers use the lines or zig zag pattern. Elements from the list are used sequentially as the layers progress and when the end of the list is reached, it starts at the beginning again. The list items are separated by commas and the whole list is contained in square brackets. Default is an empty list which means use the traditional default angles (45 and 135 degrees).",
                    "type": "[int]",
                    "default_value": "[ ]",
                    "value": "skin_angles",
                    "enabled": "roofing_pattern != 'concentric' and roofing_layer_count > 0 and top_layers > 0",
                    "limit_to_extruder": "roofing_extruder_nr",
                    "settable_per_mesh": true
                },
                "infill_enable_travel_optimization": {
                    "label": "Infill Travel Optimization",
                    "description": "When enabled, the order in which the infill lines are printed is optimized to reduce the distance travelled. The reduction in travel time achieved very much depends on the model being sliced, infill pattern, density, etc. Note that, for some models that have many small areas of infill, the time to slice the model may be greatly increased.",
                    "type": "bool",
                    "default_value": false,
                    "settable_per_mesh": true
                },
                "material_flow_dependent_temperature": {
                    "label": "Auto Temperature",
                    "description": "Change the temperature for each layer automatically with the average flow speed of that layer.",
                    "type": "bool",
                    "default_value": false,
                    "enabled": "machine_nozzle_temp_enabled and False",
                    "settable_per_mesh": false,
                    "settable_per_extruder": true
                },
                "material_flow_temp_graph": {
                    "label": "Flow Temperature Graph",
                    "description": "Data linking material flow (in mm3 per second) to temperature (degrees Celsius).",
                    "unit": "[[mm³,°C]]",
                    "type": "str",
                    "default_value": "[[3.5,200],[7.0,240]]",
                    "enabled": "False and machine_nozzle_temp_enabled and material_flow_dependent_temperature",
                    "settable_per_mesh": false,
                    "settable_per_extruder": true
                },
                "minimum_polygon_circumference": {
                    "label": "Minimum Polygon Circumference",
                    "description": "Polygons in sliced layers that have a circumference smaller than this amount will be filtered out. Lower values lead to higher resolution mesh at the cost of slicing time. It is meant mostly for high resolution SLA printers and very tiny 3D models with a lot of details.",
                    "unit": "mm",
                    "type": "float",
                    "default_value": 1.0,
                    "minimum_value": "0.001",
                    "minimum_value_warning": "0.05",
                    "maximum_value_warning": "1.0",
                    "settable_per_mesh": true,
                    "settable_per_extruder": false
                },
                "meshfix_maximum_resolution": {
                    "label": "Maximum Resolution",
                    "description": "The minimum size of a line segment after slicing. If you increase this, the mesh will have a lower resolution. This may allow the printer to keep up with the speed it has to process g-code and will increase slice speed by removing details of the mesh that it can't process anyway.",
                    "type": "float",
                    "unit": "mm",
                    "default_value": 0.01,
                    "minimum_value": "0.001",
                    "minimum_value_warning": "0.005",
                    "maximum_value_warning": "0.1",
                    "settable_per_mesh": true
                },
                "meshfix_maximum_travel_resolution": {
                    "label": "Maximum Travel Resolution",
                    "description": "The minimum size of a travel line segment after slicing. If you increase this, the travel moves will have less smooth corners. This may allow the printer to keep up with the speed it has to process g-code, but it may cause model avoidance to become less accurate.",
                    "type": "float",
                    "unit": "mm",
                    "default_value": 0.02,
                    "value": "meshfix_maximum_resolution * speed_travel / speed_print",
                    "minimum_value": "0.001",
                    "minimum_value_warning": "0.005",
                    "maximum_value_warning": "1",
                    "settable_per_mesh": false,
                    "settable_per_extruder": true
                },
                "support_skip_some_zags": {
                    "label": "Break Up Support In Chunks",
                    "description": "Skip some support line connections to make the support structure easier to break away. This setting is applicable to the Zig Zag support infill pattern.",
                    "type": "bool",
                    "default_value": false,
                    "enabled": "support_enable and (support_pattern == 'zigzag')",
                    "limit_to_extruder": "support_infill_extruder_nr",
                    "settable_per_mesh": false,
                    "settable_per_extruder": true
                },
                "support_skip_zag_per_mm": {
                    "label": "Support Chunk Size",
                    "description": "Leave out a connection between support lines once every N millimeter to make the support structure easier to break away.",
                    "type": "float",
                    "unit": "mm",
                    "default_value": 20,
                    "minimum_value": "0",
                    "minimum_value_warning": "support_line_distance",
                    "enabled": "support_enable and (support_pattern == 'zigzag') and support_skip_some_zags",
                    "limit_to_extruder": "support_infill_extruder_nr",
                    "settable_per_mesh": false,
                    "settable_per_extruder": true,
                    "children": {
                        "support_zag_skip_count": {
                            "label": "Support Chunk Line Count",
                            "description": "Skip one in every N connection lines to make the support structure easier to break away.",
                            "type": "int",
                            "default_value": 5,
                            "value": "0 if support_line_distance == 0 else round(support_skip_zag_per_mm / support_line_distance)",
                            "minimum_value": "1",
                            "minimum_value_warning": "3",
                            "enabled": "support_enable and (support_pattern == 'zigzag') and support_skip_some_zags",
                            "limit_to_extruder": "support_infill_extruder_nr",
                            "settable_per_mesh": false,
                            "settable_per_extruder": true
                        }
                    }
                },
                "draft_shield_enabled": {
                    "label": "Enable Draft Shield",
                    "description": "This will create a wall around the model, which traps (hot) air and shields against exterior airflow. Especially useful for materials which warp easily.",
                    "type": "bool",
                    "default_value": false,
                    "settable_per_mesh": false,
                    "settable_per_extruder": false
                },
                "draft_shield_dist": {
                    "label": "Draft Shield X/Y Distance",
                    "description": "Distance of the draft shield from the print, in the X/Y directions.",
                    "unit": "mm",
                    "type": "float",
                    "minimum_value": "0",
                    "maximum_value_warning": "10",
                    "default_value": 10,
                    "resolve": "max(extruderValues('draft_shield_dist'))",
                    "enabled": "draft_shield_enabled",
                    "settable_per_mesh": false,
                    "settable_per_extruder": false
                },
                "draft_shield_height_limitation": {
                    "label": "Draft Shield Limitation",
                    "description": "Set the height of the draft shield. Choose to print the draft shield at the full height of the model or at a limited height.",
                    "type": "enum",
                    "options": {
                        "full": "Full",
                        "limited": "Limited"
                    },
                    "default_value": "full",
                    "resolve": "'full' if 'full' in extruderValues('draft_shield_height_limitation') else 'limited'",
                    "enabled": "draft_shield_enabled",
                    "settable_per_mesh": false,
                    "settable_per_extruder": false
                },
                "draft_shield_height": {
                    "label": "Draft Shield Height",
                    "description": "Height limitation of the draft shield. Above this height no draft shield will be printed.",
                    "unit": "mm",
                    "type": "float",
                    "minimum_value": "0",
                    "maximum_value_warning": "9999",
                    "default_value": 10,
                    "value": "10",
                    "enabled": "draft_shield_enabled and draft_shield_height_limitation == 'limited'",
                    "settable_per_mesh": false,
                    "settable_per_extruder": false
                },
                "conical_overhang_enabled": {
                    "label": "Make Overhang Printable",
                    "description": "Change the geometry of the printed model such that minimal support is required. Steep overhangs will become shallow overhangs. Overhanging areas will drop down to become more vertical.",
                    "type": "bool",
                    "default_value": false
                },
                "conical_overhang_angle": {
                    "label": "Maximum Model Angle",
                    "description": "The maximum angle of overhangs after the they have been made printable. At a value of 0° all overhangs are replaced by a piece of model connected to the build plate, 90° will not change the model in any way.",
                    "unit": "°",
                    "type": "float",
                    "minimum_value": "-89",
                    "minimum_value_warning": "0",
                    "maximum_value": "89",
                    "default_value": 50,
                    "enabled": "conical_overhang_enabled"
                },
                "coasting_enable": {
                    "label": "Enable Coasting",
                    "description": "Coasting replaces the last part of an extrusion path with a travel path. The oozed material is used to print the last piece of the extrusion path in order to reduce stringing.",
                    "type": "bool",
                    "default_value": false,
                    "settable_per_mesh": false,
                    "settable_per_extruder": true
                },
                "coasting_volume": {
                    "label": "Coasting Volume",
                    "description": "The volume otherwise oozed. This value should generally be close to the nozzle diameter cubed.",
                    "unit": "mm³",
                    "type": "float",
                    "default_value": 0.064,
                    "minimum_value": "0",
                    "maximum_value_warning": "machine_nozzle_size * 5",
                    "enabled": "coasting_enable",
                    "settable_per_mesh": false,
                    "settable_per_extruder": true
                },
                "coasting_min_volume": {
                    "label": "Minimum Volume Before Coasting",
                    "description": "The smallest volume an extrusion path should have before allowing coasting. For smaller extrusion paths, less pressure has been built up in the bowden tube and so the coasted volume is scaled linearly. This value should always be larger than the Coasting Volume.",
                    "unit": "mm³",
                    "type": "float",
                    "default_value": 0.8,
                    "minimum_value": "0",
                    "maximum_value_warning": "10.0",
                    "enabled": "coasting_enable",
                    "settable_per_mesh": false,
                    "settable_per_extruder": true
                },
                "coasting_speed": {
                    "label": "Coasting Speed",
                    "description": "The speed by which to move during coasting, relative to the speed of the extrusion path. A value slightly under 100% is advised, since during the coasting move the pressure in the bowden tube drops.",
                    "unit": "%",
                    "type": "float",
                    "default_value": 90,
                    "minimum_value": "0.0001",
                    "maximum_value_warning": "100",
                    "enabled": "coasting_enable",
                    "settable_per_mesh": false,
                    "settable_per_extruder": true
                },
                "skin_alternate_rotation": {
                    "label": "Alternate Skin Rotation",
                    "description": "Alternate the direction in which the top/bottom layers are printed. Normally they are printed diagonally only. This setting adds the X-only and Y-only directions.",
                    "type": "bool",
                    "default_value": false,
                    "enabled": "(top_layers > 0 or bottom_layers > 0) and top_bottom_pattern != 'concentric'",
                    "limit_to_extruder": "top_bottom_extruder_nr",
                    "settable_per_mesh": true
                },
                "cross_infill_pocket_size": {
                    "label": "Cross 3D Pocket Size",
                    "description": "The size of pockets at four-way crossings in the cross 3D pattern at heights where the pattern is touching itself.",
                    "unit": "mm",
                    "type": "float",
                    "default_value": 2.0,
                    "value": "infill_line_distance",
                    "minimum_value": "0",
                    "maximum_value_warning": "infill_line_distance * math.sqrt(2)",
                    "enabled": "infill_pattern == 'cross_3d'",
                    "limit_to_extruder": "infill_extruder_nr",
                    "settable_per_mesh": true
                },
                "cross_infill_density_image": {
                    "label": "Cross Infill Density Image",
                    "description": "The file location of an image of which the brightness values determine the minimal density at the corresponding location in the infill of the print.",
                    "type": "str",
                    "default_value": "",
                    "enabled": "infill_pattern == 'cross' or infill_pattern == 'cross_3d'",
                    "limit_to_extruder": "infill_extruder_nr",
                    "settable_per_mesh": true
                },
                "cross_support_density_image": {
                    "label": "Cross Fill Density Image for Support",
                    "description": "The file location of an image of which the brightness values determine the minimal density at the corresponding location in the support.",
                    "type": "str",
                    "default_value": "",
                    "enabled": "support_pattern == 'cross' or support_pattern == 'cross_3d'",
                    "limit_to_extruder": "support_infill_extruder_nr",
                    "settable_per_mesh": false,
                    "settable_per_extruder": true
                },
                "spaghetti_infill_enabled": {
                    "label": "Spaghetti Infill",
                    "description": "Print the infill every so often, so that the filament will curl up chaotically inside the object. This reduces print time, but the behaviour is rather unpredictable.",
                    "type": "bool",
                    "default_value": false,
                    "enabled": "infill_sparse_density > 0",
                    "limit_to_extruder": "infill_extruder_nr",
                    "settable_per_mesh": true
                },
                "spaghetti_infill_stepped": {
                    "label": "Spaghetti Infill Stepping",
                    "description": "Whether to print spaghetti infill in steps or extrude all the infill filament at the end of the print.",
                    "type": "bool",
                    "default_value": true,
                    "enabled": "infill_sparse_density > 0 and spaghetti_infill_enabled",
                    "limit_to_extruder": "infill_extruder_nr",
                    "settable_per_mesh": true
                },
                "spaghetti_max_infill_angle": {
                    "label": "Spaghetti Maximum Infill Angle",
                    "description": "The maximum angle w.r.t. the Z axis of the inside of the print for areas which are to be filled with spaghetti infill afterwards. Lowering this value causes more angled parts in your model to be filled on each layer.",
                    "unit": "°",
                    "type": "float",
                    "default_value": 10,
                    "minimum_value": "0",
                    "maximum_value": "90",
                    "maximum_value_warning": "45",
                    "enabled": "infill_sparse_density > 0 and spaghetti_infill_enabled and spaghetti_infill_stepped",
                    "limit_to_extruder": "infill_extruder_nr",
                    "settable_per_mesh": true
                },
                "spaghetti_max_height": {
                    "label": "Spaghetti Infill Maximum Height",
                    "description": "The maximum height of inside space which can be combined and filled from the top.",
                    "unit": "mm",
                    "type": "float",
                    "default_value": 2.0,
                    "minimum_value": "layer_height",
                    "maximum_value_warning": "10.0",
                    "enabled": "infill_sparse_density > 0 and spaghetti_infill_enabled and spaghetti_infill_stepped",
                    "limit_to_extruder": "infill_extruder_nr",
                    "settable_per_mesh": true
                },
                "spaghetti_inset": {
                    "label": "Spaghetti Inset",
                    "description": "The offset from the walls from where the spaghetti infill will be printed.",
                    "unit": "mm",
                    "type": "float",
                    "default_value": 0.2,
                    "minimum_value_warning": "0",
                    "maximum_value_warning": "5.0",
                    "enabled": "infill_sparse_density > 0 and spaghetti_infill_enabled",
                    "limit_to_extruder": "infill_extruder_nr",
                    "settable_per_mesh": true
                },
                "spaghetti_flow": {
                    "label": "Spaghetti Flow",
                    "description": "Adjusts the density of the spaghetti infill. Note that the Infill Density only controls the line spacing of the filling pattern, not the amount of extrusion for spaghetti infill.",
                    "unit": "%",
                    "type": "float",
                    "default_value": 20,
                    "minimum_value": "0",
                    "maximum_value_warning": "100",
                    "enabled": "infill_sparse_density > 0 and spaghetti_infill_enabled",
                    "limit_to_extruder": "infill_extruder_nr",
                    "settable_per_mesh": true
                },
                "spaghetti_infill_extra_volume": {
                    "label": "Spaghetti Infill Extra Volume",
                    "description": "A correction term to adjust the total volume being extruded each time when filling spaghetti.",
                    "unit": "mm³",
                    "type": "float",
                    "default_value": 0,
                    "minimum_value_warning": "0",
                    "maximum_value_warning": "100",
                    "enabled": "infill_sparse_density > 0 and spaghetti_infill_enabled",
                    "limit_to_extruder": "infill_extruder_nr",
                    "settable_per_mesh": true
                },
                "support_conical_enabled": {
                    "label": "Enable Conical Support",
                    "description": "Experimental feature: Make support areas smaller at the bottom than at the overhang.",
                    "type": "bool",
                    "default_value": false,
                    "enabled": "support_enable",
                    "limit_to_extruder": "support_infill_extruder_nr",
                    "settable_per_mesh": true
                },
                "support_conical_angle": {
                    "label": "Conical Support Angle",
                    "description": "The angle of the tilt of conical support. With 0 degrees being vertical, and 90 degrees being horizontal. Smaller angles cause the support to be more sturdy, but consist of more material. Negative angles cause the base of the support to be wider than the top.",
                    "unit": "°",
                    "type": "float",
                    "minimum_value": "-90",
                    "minimum_value_warning": "-45",
                    "maximum_value_warning": "45",
                    "maximum_value": "90",
                    "default_value": 30,
                    "enabled": "support_conical_enabled and support_enable",
                    "limit_to_extruder": "support_infill_extruder_nr",
                    "settable_per_mesh": true
                },
                "support_conical_min_width": {
                    "label": "Conical Support Minimum Width",
                    "description": "Minimum width to which the base of the conical support area is reduced. Small widths can lead to unstable support structures.",
                    "unit": "mm",
                    "default_value": 5.0,
                    "minimum_value": "0",
                    "minimum_value_warning": "machine_nozzle_size * 3",
                    "maximum_value_warning": "100.0",
                    "type": "float",
                    "enabled": "support_conical_enabled and support_enable",
                    "limit_to_extruder": "support_infill_extruder_nr",
                    "settable_per_mesh": true
                },
                "magic_fuzzy_skin_enabled": {
                    "label": "Fuzzy Skin",
                    "description": "Randomly jitter while printing the outer wall, so that the surface has a rough and fuzzy look.",
                    "type": "bool",
                    "default_value": false,
                    "limit_to_extruder": "wall_0_extruder_nr",
                    "settable_per_mesh": true
                },
                "magic_fuzzy_skin_thickness": {
                    "label": "Fuzzy Skin Thickness",
                    "description": "The width within which to jitter. It's advised to keep this below the outer wall width, since the inner walls are unaltered.",
                    "type": "float",
                    "unit": "mm",
                    "default_value": 0.3,
                    "minimum_value": "0.001",
                    "maximum_value_warning": "wall_line_width_0",
                    "enabled": "magic_fuzzy_skin_enabled",
                    "limit_to_extruder": "wall_0_extruder_nr",
                    "settable_per_mesh": true
                },
                "magic_fuzzy_skin_point_density": {
                    "label": "Fuzzy Skin Density",
                    "description": "The average density of points introduced on each polygon in a layer. Note that the original points of the polygon are discarded, so a low density results in a reduction of the resolution.",
                    "type": "float",
                    "unit": "1/mm",
                    "default_value": 1.25,
                    "minimum_value": "0.008",
                    "minimum_value_warning": "0.1",
                    "maximum_value_warning": "10",
                    "maximum_value": "2 / magic_fuzzy_skin_thickness",
                    "enabled": "magic_fuzzy_skin_enabled",
                    "limit_to_extruder": "wall_0_extruder_nr",
                    "settable_per_mesh": true,
                    "children": {
                        "magic_fuzzy_skin_point_dist": {
                            "label": "Fuzzy Skin Point Distance",
                            "description": "The average distance between the random points introduced on each line segment. Note that the original points of the polygon are discarded, so a high smoothness results in a reduction of the resolution. This value must be higher than half the Fuzzy Skin Thickness.",
                            "type": "float",
                            "unit": "mm",
                            "default_value": 0.8,
                            "minimum_value": "magic_fuzzy_skin_thickness / 2",
                            "minimum_value_warning": "0.1",
                            "maximum_value_warning": "10",
                            "value": "10000 if magic_fuzzy_skin_point_density == 0 else 1 / magic_fuzzy_skin_point_density",
                            "enabled": "magic_fuzzy_skin_enabled",
                            "limit_to_extruder": "wall_0_extruder_nr",
                            "settable_per_mesh": true
                        }
                    }
                },
                "flow_rate_max_extrusion_offset": {
                    "label": "Flow rate compensation max extrusion offset",
                    "description": "The maximum distance in mm to compensate.",
                    "unit": "mm",
                    "type": "float",
                    "minimum_value": "0",
                    "maximum_value_warning": "10",
                    "default_value": 0,
                    "value": "0",
                    "enabled": true,
                    "settable_per_mesh": false,
                    "settable_per_extruder": false,
                    "settable_per_meshgroup": false
                },
                "flow_rate_extrusion_offset_factor": {
                    "label": "Flow rate compensation factor",
                    "description": "The multiplication factor for the flow rate -> distance translation.",
                    "unit": "%",
                    "type": "float",
                    "minimum_value": "0",
                    "maximum_value_warning": "100",
                    "default_value": 100,
                    "value": "100",
                    "enabled": true,
                    "settable_per_mesh": false,
                    "settable_per_extruder": false,
                    "settable_per_meshgroup": false
                },
                "wireframe_enabled": {
                    "label": "Wire Printing",
                    "description": "Print only the outside surface with a sparse webbed structure, printing 'in thin air'. This is realized by horizontally printing the contours of the model at given Z intervals which are connected via upward and diagonally downward lines.",
                    "type": "bool",
                    "default_value": false,
                    "settable_per_mesh": false,
                    "settable_per_extruder": false,
                    "settable_per_meshgroup": false
                },
                "wireframe_height": {
                    "label": "WP Connection Height",
                    "description": "The height of the upward and diagonally downward lines between two horizontal parts. This determines the overall density of the net structure. Only applies to Wire Printing.",
                    "type": "float",
                    "unit": "mm",
                    "default_value": 3,
                    "value": "machine_nozzle_head_distance",
                    "minimum_value": "0.0001",
                    "maximum_value_warning": "20",
                    "enabled": "wireframe_enabled",
                    "settable_per_mesh": false,
                    "settable_per_extruder": false,
                    "settable_per_meshgroup": false
                },
                "wireframe_roof_inset": {
                    "label": "WP Roof Inset Distance",
                    "description": "The distance covered when making a connection from a roof outline inward. Only applies to Wire Printing.",
                    "type": "float",
                    "unit": "mm",
                    "default_value": 3,
                    "minimum_value": "0",
                    "minimum_value_warning": "machine_nozzle_size",
                    "maximum_value_warning": "20",
                    "enabled": "wireframe_enabled",
                    "value": "wireframe_height",
                    "settable_per_mesh": false,
                    "settable_per_extruder": false,
                    "settable_per_meshgroup": false
                },
                "wireframe_printspeed": {
                    "label": "WP Speed",
                    "description": "Speed at which the nozzle moves when extruding material. Only applies to Wire Printing.",
                    "unit": "mm/s",
                    "type": "float",
                    "default_value": 5,
                    "minimum_value": "0.1",
                    "maximum_value": "math.sqrt(machine_max_feedrate_x ** 2 + machine_max_feedrate_y ** 2 + max(max_feedrate_z_override, machine_max_feedrate_z) ** 2)",
                    "maximum_value_warning": "50",
                    "enabled": "wireframe_enabled",
                    "settable_per_mesh": false,
                    "settable_per_extruder": false,
                    "settable_per_meshgroup": false,
                    "children": {
                        "wireframe_printspeed_bottom": {
                            "label": "WP Bottom Printing Speed",
                            "description": "Speed of printing the first layer, which is the only layer touching the build platform. Only applies to Wire Printing.",
                            "unit": "mm/s",
                            "type": "float",
                            "default_value": 5,
                            "minimum_value": "0.1",
                            "maximum_value": "math.sqrt(machine_max_feedrate_x ** 2 + machine_max_feedrate_y ** 2)",
                            "maximum_value_warning": "50",
                            "enabled": "wireframe_enabled",
                            "value": "wireframe_printspeed",
                            "settable_per_mesh": false,
                            "settable_per_extruder": false,
                            "settable_per_meshgroup": false
                        },
                        "wireframe_printspeed_up": {
                            "label": "WP Upward Printing Speed",
                            "description": "Speed of printing a line upward 'in thin air'. Only applies to Wire Printing.",
                            "unit": "mm/s",
                            "type": "float",
                            "default_value": 5,
                            "minimum_value": "0.1",
                            "maximum_value": "math.sqrt(machine_max_feedrate_x ** 2 + machine_max_feedrate_y ** 2 + max(max_feedrate_z_override, machine_max_feedrate_z) ** 2)",
                            "maximum_value_warning": "50",
                            "enabled": "wireframe_enabled",
                            "value": "wireframe_printspeed",
                            "settable_per_mesh": false,
                            "settable_per_extruder": false,
                            "settable_per_meshgroup": false
                        },
                        "wireframe_printspeed_down": {
                            "label": "WP Downward Printing Speed",
                            "description": "Speed of printing a line diagonally downward. Only applies to Wire Printing.",
                            "unit": "mm/s",
                            "type": "float",
                            "default_value": 5,
                            "minimum_value": "0.1",
                            "maximum_value": "math.sqrt(machine_max_feedrate_x ** 2 + machine_max_feedrate_y ** 2 + max(max_feedrate_z_override, machine_max_feedrate_z) ** 2)",
                            "maximum_value_warning": "50",
                            "enabled": "wireframe_enabled",
                            "value": "wireframe_printspeed",
                            "settable_per_mesh": false,
                            "settable_per_extruder": false,
                            "settable_per_meshgroup": false
                        },
                        "wireframe_printspeed_flat": {
                            "label": "WP Horizontal Printing Speed",
                            "description": "Speed of printing the horizontal contours of the model. Only applies to Wire Printing.",
                            "unit": "mm/s",
                            "type": "float",
                            "default_value": 5,
                            "minimum_value": "0.1",
                            "maximum_value": "math.sqrt(machine_max_feedrate_x ** 2 + machine_max_feedrate_y ** 2)",
                            "maximum_value_warning": "100",
                            "value": "wireframe_printspeed",
                            "enabled": "wireframe_enabled",
                            "settable_per_mesh": false,
                            "settable_per_extruder": false,
                            "settable_per_meshgroup": false
                        }
                    }
                },
                "wireframe_flow": {
                    "label": "WP Flow",
                    "description": "Flow compensation: the amount of material extruded is multiplied by this value. Only applies to Wire Printing.",
                    "unit": "%",
                    "default_value": 100,
                    "minimum_value": "0",
                    "maximum_value_warning": "100",
                    "type": "float",
                    "enabled": "wireframe_enabled",
                    "settable_per_mesh": false,
                    "settable_per_extruder": false,
                    "settable_per_meshgroup": false,
                    "children": {
                        "wireframe_flow_connection": {
                            "label": "WP Connection Flow",
                            "description": "Flow compensation when going up or down. Only applies to Wire Printing.",
                            "unit": "%",
                            "default_value": 100,
                            "minimum_value": "0",
                            "maximum_value_warning": "100",
                            "type": "float",
                            "enabled": "wireframe_enabled",
                            "value": "wireframe_flow",
                            "settable_per_mesh": false,
                            "settable_per_extruder": false,
                            "settable_per_meshgroup": false
                        },
                        "wireframe_flow_flat": {
                            "label": "WP Flat Flow",
                            "description": "Flow compensation when printing flat lines. Only applies to Wire Printing.",
                            "unit": "%",
                            "default_value": 100,
                            "minimum_value": "0",
                            "maximum_value_warning": "100",
                            "type": "float",
                            "enabled": "wireframe_enabled",
                            "value": "wireframe_flow",
                            "settable_per_mesh": false,
                            "settable_per_extruder": false,
                            "settable_per_meshgroup": false
                        }
                    }
                },
                "wireframe_top_delay": {
                    "label": "WP Top Delay",
                    "description": "Delay time after an upward move, so that the upward line can harden. Only applies to Wire Printing.",
                    "unit": "s",
                    "type": "float",
                    "default_value": 0,
                    "minimum_value": "0",
                    "maximum_value_warning": "1",
                    "enabled": "wireframe_enabled",
                    "settable_per_mesh": false,
                    "settable_per_extruder": false,
                    "settable_per_meshgroup": false
                },
                "wireframe_bottom_delay": {
                    "label": "WP Bottom Delay",
                    "description": "Delay time after a downward move. Only applies to Wire Printing.",
                    "unit": "s",
                    "type": "float",
                    "default_value": 0,
                    "minimum_value": "0",
                    "maximum_value_warning": "1",
                    "enabled": "wireframe_enabled",
                    "settable_per_mesh": false,
                    "settable_per_extruder": false,
                    "settable_per_meshgroup": false
                },
                "wireframe_flat_delay": {
                    "label": "WP Flat Delay",
                    "description": "Delay time between two horizontal segments. Introducing such a delay can cause better adhesion to previous layers at the connection points, while too long delays cause sagging. Only applies to Wire Printing.",
                    "unit": "s",
                    "type": "float",
                    "default_value": 0.1,
                    "minimum_value": "0",
                    "maximum_value_warning": "0.5",
                    "enabled": "wireframe_enabled",
                    "settable_per_mesh": false,
                    "settable_per_extruder": false,
                    "settable_per_meshgroup": false
                },
                "wireframe_up_half_speed": {
                    "label": "WP Ease Upward",
                    "description": "Distance of an upward move which is extruded with half speed.\nThis can cause better adhesion to previous layers, while not heating the material in those layers too much. Only applies to Wire Printing.",
                    "type": "float",
                    "unit": "mm",
                    "default_value": 0.3,
                    "minimum_value": "0",
                    "maximum_value_warning": "5.0",
                    "enabled": "wireframe_enabled",
                    "settable_per_mesh": false,
                    "settable_per_extruder": false,
                    "settable_per_meshgroup": false
                },
                "wireframe_top_jump": {
                    "label": "WP Knot Size",
                    "description": "Creates a small knot at the top of an upward line, so that the consecutive horizontal layer has a better chance to connect to it. Only applies to Wire Printing.",
                    "type": "float",
                    "unit": "mm",
                    "default_value": 0.6,
                    "minimum_value": "0",
                    "maximum_value_warning": "2.0",
                    "enabled": "wireframe_enabled",
                    "settable_per_mesh": false,
                    "settable_per_extruder": false,
                    "settable_per_meshgroup": false
                },
                "wireframe_fall_down": {
                    "label": "WP Fall Down",
                    "description": "Distance with which the material falls down after an upward extrusion. This distance is compensated for. Only applies to Wire Printing.",
                    "type": "float",
                    "unit": "mm",
                    "default_value": 0.5,
                    "minimum_value": "0",
                    "maximum_value_warning": "wireframe_height",
                    "enabled": "wireframe_enabled",
                    "settable_per_mesh": false,
                    "settable_per_extruder": false,
                    "settable_per_meshgroup": false
                },
                "wireframe_drag_along": {
                    "label": "WP Drag Along",
                    "description": "Distance with which the material of an upward extrusion is dragged along with the diagonally downward extrusion. This distance is compensated for. Only applies to Wire Printing.",
                    "type": "float",
                    "unit": "mm",
                    "default_value": 0.6,
                    "minimum_value": "0",
                    "maximum_value_warning": "wireframe_height",
                    "enabled": "wireframe_enabled",
                    "settable_per_mesh": false,
                    "settable_per_extruder": false,
                    "settable_per_meshgroup": false
                },
                "wireframe_strategy": {
                    "label": "WP Strategy",
                    "description": "Strategy for making sure two consecutive layers connect at each connection point. Retraction lets the upward lines harden in the right position, but may cause filament grinding. A knot can be made at the end of an upward line to heighten the chance of connecting to it and to let the line cool; however, it may require slow printing speeds. Another strategy is to compensate for the sagging of the top of an upward line; however, the lines won't always fall down as predicted.",
                    "type": "enum",
                    "options": {
                        "compensate": "Compensate",
                        "knot": "Knot",
                        "retract": "Retract"
                    },
                    "default_value": "compensate",
                    "enabled": "wireframe_enabled",
                    "settable_per_mesh": false,
                    "settable_per_extruder": false,
                    "settable_per_meshgroup": false
                },
                "wireframe_straight_before_down": {
                    "label": "WP Straighten Downward Lines",
                    "description": "Percentage of a diagonally downward line which is covered by a horizontal line piece. This can prevent sagging of the top most point of upward lines. Only applies to Wire Printing.",
                    "type": "float",
                    "unit": "%",
                    "default_value": 20,
                    "minimum_value": "0",
                    "maximum_value": "100",
                    "enabled": "wireframe_enabled",
                    "settable_per_mesh": false,
                    "settable_per_extruder": false,
                    "settable_per_meshgroup": false
                },
                "wireframe_roof_fall_down": {
                    "label": "WP Roof Fall Down",
                    "description": "The distance which horizontal roof lines printed 'in thin air' fall down when being printed. This distance is compensated for. Only applies to Wire Printing.",
                    "type": "float",
                    "unit": "mm",
                    "default_value": 2,
                    "minimum_value_warning": "0",
                    "maximum_value_warning": "wireframe_roof_inset",
                    "enabled": "wireframe_enabled",
                    "settable_per_mesh": false,
                    "settable_per_extruder": false,
                    "settable_per_meshgroup": false
                },
                "wireframe_roof_drag_along": {
                    "label": "WP Roof Drag Along",
                    "description": "The distance of the end piece of an inward line which gets dragged along when going back to the outer outline of the roof. This distance is compensated for. Only applies to Wire Printing.",
                    "type": "float",
                    "unit": "mm",
                    "default_value": 0.8,
                    "minimum_value": "0",
                    "maximum_value_warning": "10",
                    "enabled": "wireframe_enabled",
                    "settable_per_mesh": false,
                    "settable_per_extruder": false,
                    "settable_per_meshgroup": false
                },
                "wireframe_roof_outer_delay": {
                    "label": "WP Roof Outer Delay",
                    "description": "Time spent at the outer perimeters of hole which is to become a roof. Longer times can ensure a better connection. Only applies to Wire Printing.",
                    "type": "float",
                    "unit": "s",
                    "default_value": 0.2,
                    "minimum_value": "0",
                    "maximum_value_warning": "2.0",
                    "enabled": "wireframe_enabled",
                    "settable_per_mesh": false,
                    "settable_per_extruder": false,
                    "settable_per_meshgroup": false
                },
                "wireframe_nozzle_clearance": {
                    "label": "WP Nozzle Clearance",
                    "description": "Distance between the nozzle and horizontally downward lines. Larger clearance results in diagonally downward lines with a less steep angle, which in turn results in less upward connections with the next layer. Only applies to Wire Printing.",
                    "type": "float",
                    "unit": "mm",
                    "default_value": 1,
                    "minimum_value_warning": "0",
                    "maximum_value_warning": "10.0",
                    "enabled": "wireframe_enabled",
                    "settable_per_mesh": false,
                    "settable_per_extruder": false,
                    "settable_per_meshgroup": false
                },
                "adaptive_layer_height_enabled": {
                    "label": "Use adaptive layers",
                    "description": "Adaptive layers computes the layer heights depending on the shape of the model.",
                    "type": "bool",
                    "default_value": false,
                    "settable_per_mesh": false,
                    "settable_per_extruder": false,
                    "settable_per_meshgroup": false
                },
                "adaptive_layer_height_variation": {
                    "label": "Adaptive layers maximum variation",
                    "description": "The maximum allowed height different from the base layer height.",
                    "type": "float",
                    "enabled": "adaptive_layer_height_enabled",
                    "unit": "mm",
                    "default_value": 0.1,
                    "settable_per_mesh": false,
                    "settable_per_extruder": false,
                    "settable_per_meshgroup": false
                },
                "adaptive_layer_height_variation_step": {
                    "label": "Adaptive layers variation step size",
                    "description": "The difference in height of the next layer height compared to the previous one.",
                    "type": "float",
                    "enabled": "adaptive_layer_height_enabled",
                    "default_value": 0.01,
                    "unit": "mm",
                    "settable_per_mesh": false,
                    "settable_per_extruder": false,
                    "settable_per_meshgroup": false
                },
                "adaptive_layer_height_threshold": {
                    "label": "Adaptive layers threshold",
                    "description": "Threshold whether to use a smaller layer or not. This number is compared to the tan of the steepest slope in a layer.",
                    "type": "float",
                    "enabled": "adaptive_layer_height_enabled",
                    "default_value": 200.0,
                    "settable_per_mesh": false,
                    "settable_per_extruder": false,
                    "settable_per_meshgroup": false
                },
                "wall_overhang_angle": {
                    "label": "Overhanging Wall Angle",
                    "description": "Walls that overhang more than this angle will be printed using overhanging wall settings. When the value is 90, no walls will be treated as overhanging.",
                    "unit": "°",
                    "type": "float",
                    "minimum_value": "0",
                    "minimum_value_warning": "2",
                    "maximum_value": "90",
                    "default_value": 90,
                    "settable_per_mesh": true
                },
                "wall_overhang_speed_factor": {
                    "label": "Overhanging Wall Speed",
                    "description": "Overhanging walls will be printed at this percentage of their normal print speed.",
                    "unit": "%",
                    "type": "float",
                    "default_value": 100,
                    "minimum_value": "0.001",
                    "minimum_value_warning": "25",
                    "settable_per_mesh": true
                },
                "bridge_settings_enabled": {
                    "label": "Enable Bridge Settings",
                    "description": "Detect bridges and modify print speed, flow and fan settings while bridges are printed.",
                    "type": "bool",
                    "default_value": false,
                    "settable_per_mesh": true,
                    "settable_per_extruder": false,
                    "settable_per_meshgroup": false
                },
                "bridge_wall_min_length": {
                    "label": "Minimum Bridge Wall Length",
                    "description": "Unsupported walls shorter than this will be printed using the normal wall settings. Longer unsupported walls will be printed using the bridge wall settings.",
                    "unit": "mm",
                    "type": "float",
                    "minimum_value": "0",
                    "default_value": 5,
                    "enabled": "bridge_settings_enabled",
                    "settable_per_mesh": true,
                    "settable_per_extruder": false
                },
                "bridge_skin_support_threshold": {
                    "label": "Bridge Skin Support Threshold",
                    "description": "If a skin region is supported for less than this percentage of its area, print it using the bridge settings. Otherwise it is printed using the normal skin settings.",
                    "unit": "%",
                    "default_value": 50,
                    "type": "float",
                    "minimum_value": "0",
                    "maximum_value": "100",
                    "enabled": "bridge_settings_enabled",
                    "settable_per_mesh": true
                },
                "bridge_wall_coast": {
                    "label": "Bridge Wall Coasting",
                    "description": "This controls the distance the extruder should coast immediately before a bridge wall begins. Coasting before the bridge starts can reduce the pressure in the nozzle and may produce a flatter bridge.",
                    "unit": "%",
                    "default_value": 100,
                    "type": "float",
                    "minimum_value": "0",
                    "maximum_value": "500",
                    "enabled": "bridge_settings_enabled",
                    "settable_per_mesh": true
                },
                "bridge_wall_speed": {
                    "label": "Bridge Wall Speed",
                    "description": "The speed at which the bridge walls are printed.",
                    "unit": "mm/s",
                    "type": "float",
                    "minimum_value": "cool_min_speed",
                    "maximum_value": "math.sqrt(machine_max_feedrate_x ** 2 + machine_max_feedrate_y ** 2)",
                    "maximum_value_warning": "300",
                    "default_value": 15,
                    "value": "max(cool_min_speed, speed_wall_0 / 2)",
                    "enabled": "bridge_settings_enabled",
                    "settable_per_mesh": true
                },
                "bridge_wall_material_flow": {
                    "label": "Bridge Wall Flow",
                    "description": "When printing bridge walls, the amount of material extruded is multiplied by this value.",
                    "unit": "%",
                    "default_value": 50,
                    "type": "float",
                    "minimum_value": "5",
                    "minimum_value_warning": "50",
                    "maximum_value_warning": "150",
                    "enabled": "bridge_settings_enabled",
                    "settable_per_mesh": true
                },
                "bridge_skin_speed": {
                    "label": "Bridge Skin Speed",
                    "description": "The speed at which bridge skin regions are printed.",
                    "unit": "mm/s",
                    "type": "float",
                    "minimum_value": "cool_min_speed",
                    "maximum_value": "math.sqrt(machine_max_feedrate_x ** 2 + machine_max_feedrate_y ** 2)",
                    "maximum_value_warning": "300",
                    "default_value": 15,
                    "value": "max(cool_min_speed, speed_topbottom / 2)",
                    "enabled": "bridge_settings_enabled",
                    "settable_per_mesh": true
                },
                "bridge_skin_material_flow": {
                    "label": "Bridge Skin Flow",
                    "description": "When printing bridge skin regions, the amount of material extruded is multiplied by this value.",
                    "unit": "%",
                    "default_value": 60,
                    "type": "float",
                    "minimum_value": "5",
                    "minimum_value_warning": "50",
                    "maximum_value_warning": "150",
                    "enabled": "bridge_settings_enabled",
                    "settable_per_mesh": true
                },
                "bridge_skin_density": {
                    "label": "Bridge Skin Density",
                    "description": "The density of the bridge skin layer. Values less than 100 will increase the gaps between the skin lines.",
                    "unit": "%",
                    "default_value": 100,
                    "type": "float",
                    "minimum_value": "5",
                    "maximum_value": "100",
                    "minimum_value_warning": "20",
                    "enabled": "bridge_settings_enabled",
                    "settable_per_mesh": true
                },
                "bridge_fan_speed": {
                    "label": "Bridge Fan Speed",
                    "description": "Percentage fan speed to use when printing bridge walls and skin.",
                    "unit": "%",
                    "minimum_value": "0",
                    "maximum_value": "100",
                    "default_value": 100,
                    "type": "float",
                    "enabled": "bridge_settings_enabled",
                    "settable_per_mesh": true
                },
                "bridge_enable_more_layers": {
                    "label": "Bridge Has Multiple Layers",
                    "description": "If enabled, the second and third layers above the air are printed using the following settings. Otherwise, those layers are printed using the normal settings.",
                    "type": "bool",
                    "default_value": true,
                    "enabled": "bridge_settings_enabled",
                    "settable_per_mesh": true
                },
                "bridge_skin_speed_2": {
                    "label": "Bridge Second Skin Speed",
                    "description": "Print speed to use when printing the second bridge skin layer.",
                    "unit": "mm/s",
                    "type": "float",
                    "minimum_value": "cool_min_speed",
                    "maximum_value": "math.sqrt(machine_max_feedrate_x ** 2 + machine_max_feedrate_y ** 2)",
                    "maximum_value_warning": "300",
                    "default_value": 25,
                    "value": "bridge_skin_speed",
                    "enabled": "bridge_settings_enabled and bridge_enable_more_layers",
                    "settable_per_mesh": true
                },
                "bridge_skin_material_flow_2": {
                    "label": "Bridge Second Skin Flow",
                    "description": "When printing the second bridge skin layer, the amount of material extruded is multiplied by this value.",
                    "unit": "%",
                    "default_value": 100,
                    "type": "float",
                    "minimum_value": "5",
                    "maximum_value": "500",
                    "minimum_value_warning": "50",
                    "maximum_value_warning": "150",
                    "enabled": "bridge_settings_enabled and bridge_enable_more_layers",
                    "settable_per_mesh": true
                },
                "bridge_skin_density_2": {
                    "label": "Bridge Second Skin Density",
                    "description": "The density of the second bridge skin layer. Values less than 100 will increase the gaps between the skin lines.",
                    "unit": "%",
                    "default_value": 75,
                    "type": "float",
                    "minimum_value": "5",
                    "maximum_value": "100",
                    "minimum_value_warning": "20",
                    "enabled": "bridge_settings_enabled and bridge_enable_more_layers",
                    "settable_per_mesh": true
                },
                "bridge_fan_speed_2": {
                    "label": "Bridge Second Skin Fan Speed",
                    "description": "Percentage fan speed to use when printing the second bridge skin layer.",
                    "unit": "%",
                    "minimum_value": "0",
                    "maximum_value": "100",
                    "default_value": 0,
                    "type": "float",
                    "enabled": "bridge_settings_enabled and bridge_enable_more_layers",
                    "settable_per_mesh": true
                },
                "bridge_skin_speed_3": {
                    "label": "Bridge Third Skin Speed",
                    "description": "Print speed to use when printing the third bridge skin layer.",
                    "unit": "mm/s",
                    "type": "float",
                    "minimum_value": "cool_min_speed",
                    "maximum_value": "math.sqrt(machine_max_feedrate_x ** 2 + machine_max_feedrate_y ** 2)",
                    "maximum_value_warning": "300",
                    "default_value": 15,
                    "value": "bridge_skin_speed",
                    "enabled": "bridge_settings_enabled and bridge_enable_more_layers",
                    "settable_per_mesh": true
                },
                "bridge_skin_material_flow_3": {
                    "label": "Bridge Third Skin Flow",
                    "description": "When printing the third bridge skin layer, the amount of material extruded is multiplied by this value.",
                    "unit": "%",
                    "default_value": 110,
                    "type": "float",
                    "minimum_value": "5",
                    "maximum_value": "500",
                    "minimum_value_warning": "50",
                    "maximum_value_warning": "150",
                    "enabled": "bridge_settings_enabled and bridge_enable_more_layers",
                    "settable_per_mesh": true
                },
                "bridge_skin_density_3": {
                    "label": "Bridge Third Skin Density",
                    "description": "The density of the third bridge skin layer. Values less than 100 will increase the gaps between the skin lines.",
                    "unit": "%",
                    "default_value": 80,
                    "type": "float",
                    "minimum_value": "5",
                    "maximum_value": "100",
                    "minimum_value_warning": "20",
                    "enabled": "bridge_settings_enabled and bridge_enable_more_layers",
                    "settable_per_mesh": true
                },
                "bridge_fan_speed_3": {
                    "label": "Bridge Third Skin Fan Speed",
                    "description": "Percentage fan speed to use when printing the third bridge skin layer.",
                    "unit": "%",
                    "minimum_value": "0",
                    "maximum_value": "100",
                    "default_value": 0,
                    "type": "float",
                    "enabled": "bridge_settings_enabled and bridge_enable_more_layers",
                    "settable_per_mesh": true
                }
            }
        },
        "command_line_settings": {
            "label": "Command Line Settings",
            "description": "Settings which are only used if CuraEngine isn't called from the Cura frontend.",
            "type": "category",
            "enabled": false,
            "children": {
                "center_object": {
                    "description": "Whether to center the object on the middle of the build platform (0,0), instead of using the coordinate system in which the object was saved.",
                    "type": "bool",
                    "label": "Center Object",
                    "default_value": false,
                    "enabled": false
                },
                "mesh_position_x": {
                    "description": "Offset applied to the object in the x direction.",
                    "type": "float",
                    "label": "Mesh Position X",
                    "default_value": 0,
                    "enabled": false
                },
                "mesh_position_y": {
                    "description": "Offset applied to the object in the y direction.",
                    "type": "float",
                    "label": "Mesh Position Y",
                    "default_value": 0,
                    "enabled": false
                },
                "mesh_position_z": {
                    "description": "Offset applied to the object in the z direction. With this you can perform what was used to be called 'Object Sink'.",
                    "type": "float",
                    "label": "Mesh Position Z",
                    "default_value": 0,
                    "enabled": false
                },
                "mesh_rotation_matrix": {
                    "label": "Mesh Rotation Matrix",
                    "description": "Transformation matrix to be applied to the model when loading it from file.",
                    "type": "str",
                    "default_value": "[[1,0,0], [0,1,0], [0,0,1]]",
                    "enabled": false
                }
            }
        }
    }
}<|MERGE_RESOLUTION|>--- conflicted
+++ resolved
@@ -993,11 +993,7 @@
                 },
                 "reinforcement_intermediate_layers": {
                     "label": "Intermediate Layers",
-<<<<<<< HEAD
-                    "description": "The number of intermediate layers between fiber layers.",
-=======
                     "description": "The number of intermediate layers between fiber layers",
->>>>>>> 00dd35dd
                     "default_value": 0,
                     "minimum_value": "0",
                     "maximum_value_warning": "10",
