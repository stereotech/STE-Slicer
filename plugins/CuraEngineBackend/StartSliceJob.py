from copy import deepcopy, copy

import numpy
from string import Formatter
from enum import IntEnum
import time
import trimesh
from trimesh.primitives import Box
from typing import Any, cast, Dict, List, Optional, Set
import re
import Arcus  # For typing.

from UM.Job import Job
from UM.Logger import Logger
from UM.Mesh import MeshData
from UM.Scene.SceneNode import SceneNode
from UM.Settings.ContainerStack import ContainerStack  # For typing.
from UM.Settings.SettingInstance import SettingInstance
from UM.Settings.SettingRelation import SettingRelation  # For typing.

from UM.Scene.Iterator.DepthFirstIterator import DepthFirstIterator
from UM.Scene.Scene import Scene  # For typing.
from UM.Settings.Validator import ValidatorState
from UM.Settings.SettingRelation import RelationType
from trimesh.transformations import rotation_matrix

from steslicer.Settings.SettingOverrideDecorator import SettingOverrideDecorator
from steslicer.SteSlicerApplication import SteSlicerApplication
from steslicer.Scene.SteSlicerSceneNode import SteSlicerSceneNode
from steslicer.OneAtATimeIterator import OneAtATimeIterator
from steslicer.Settings.ExtruderManager import ExtruderManager
from steslicer.GcodeStartEndFormatter import GcodeStartEndFormatter
from steslicer.Utils.TrimeshUtils import cone

NON_PRINTING_MESH_SETTINGS = [
    "anti_overhang_mesh", "infill_mesh", "cutting_mesh"]


class StartJobResult(IntEnum):
    Finished = 1
    Error = 2
    SettingError = 3
    NothingToSlice = 4
    MaterialIncompatible = 5
    BuildPlateError = 6
    ObjectSettingError = 7  # When an error occurs in per-object settings.
    ObjectsWithDisabledExtruder = 8

# Job class that builds up the message of scene data to send to CuraEngine.


class StartSliceJob(Job):
    def __init__(self, slice_message: Arcus.PythonMessage) -> None:
        super().__init__()

        self._scene = SteSlicerApplication.getInstance(
        ).getController().getScene()  # type: Scene
        self._slice_message = slice_message  # type: Arcus.PythonMessage
        self._is_cancelled = False  # type: bool
        self._build_plate_number = None  # type: Optional[int]

        # type: Optional[Dict[str, Any]] # cache for all setting values from all stacks (global & extruder) for the current machine
        self._all_extruders_settings = None

    def getSliceMessage(self) -> Arcus.PythonMessage:
        return self._slice_message

    def setBuildPlate(self, build_plate_number: int) -> None:
        self._build_plate_number = build_plate_number

    # Check if a stack has any errors.
    # returns true if it has errors, false otherwise.
    def _checkStackForErrors(self, stack: ContainerStack) -> bool:
        if stack is None:
            return False

        for key in stack.getAllKeys():
            validation_state = stack.getProperty(key, "validationState")
            if validation_state in (ValidatorState.Exception, ValidatorState.MaximumError, ValidatorState.MinimumError):
                Logger.log(
                    "w", "Setting %s is not valid, but %s. Aborting slicing.", key, validation_state)
                return True
            Job.yieldThread()
        return False

    # Runs the job that initiates the slicing.
    def run(self) -> None:
        if self._build_plate_number is None:
            self.setResult(StartJobResult.Error)
            return

        stack = SteSlicerApplication.getInstance().getGlobalContainerStack()
        if not stack:
            self.setResult(StartJobResult.Error)
            return

        # Don't slice if there is a setting with an error value.
        if SteSlicerApplication.getInstance().getMachineManager().stacksHaveErrors:
            self.setResult(StartJobResult.SettingError)
            return

        if SteSlicerApplication.getInstance().getBuildVolume().hasErrors():
            self.setResult(StartJobResult.BuildPlateError)
            return

        # Don't slice if the buildplate or the nozzle type is incompatible with the materials
        if not SteSlicerApplication.getInstance().getMachineManager().variantBuildplateCompatible and \
                not SteSlicerApplication.getInstance().getMachineManager().variantBuildplateUsable:
            self.setResult(StartJobResult.MaterialIncompatible)
            return

        for position, extruder_stack in stack.extruders.items():
            material = extruder_stack.findContainer({"type": "material"})
            if not extruder_stack.isEnabled:
                continue
            if material:
                if material.getMetaDataEntry("compatible") == False:
                    self.setResult(StartJobResult.MaterialIncompatible)
                    return

        # Don't slice if there is a per object setting with an error value.
        # type: ignore #Ignore type error because iter() should get called automatically by Python syntax.
        for node in DepthFirstIterator(self._scene.getRoot()):
            if not isinstance(node, SteSlicerSceneNode) or not node.isSelectable():
                continue

            if self._checkStackForErrors(node.callDecoration("getStack")):
                self.setResult(StartJobResult.ObjectSettingError)
                return

        with self._scene.getSceneLock():
            # Remove old layer data.
            # type: ignore #Ignore type error because iter() should get called automatically by Python syntax.
            for node in DepthFirstIterator(self._scene.getRoot()):
                if node.callDecoration("getLayerData") and node.callDecoration("getBuildPlateNumber") == self._build_plate_number:
                    node.getParent().removeChild(node)
                    break

            # Get the objects in their groups to print.
            object_groups = []
            printing_mode = stack.getProperty("printing_mode", "value")
            if printing_mode == "classic":
                if stack.getProperty("print_sequence", "value") == "one_at_a_time":
                    # type: ignore #Ignore type error because iter() should get called automatically by Python syntax.
                    for node in OneAtATimeIterator(self._scene.getRoot()):
                        temp_list = []

                        # Node can't be printed, so don't bother sending it.
                        if getattr(node, "_outside_buildarea", False):
                            continue

                        # Filter on current build plate
                        build_plate_number = node.callDecoration(
                            "getBuildPlateNumber")
                        if build_plate_number is not None and build_plate_number != self._build_plate_number:
                            continue

                        children = node.getAllChildren()
                        children.append(node)
                        for child_node in children:
                            if child_node.getMeshData() and child_node.getMeshData().getVertices() is not None:
                                temp_list.append(child_node)

                        if temp_list:
                            object_groups.append(temp_list)
                        Job.yieldThread()
                    if len(object_groups) == 0:
                        Logger.log(
                            "w", "No objects suitable for one at a time found, or no correct order found")
                else:
                    temp_list = []
                    has_printing_mesh = False
                    # type: ignore #Ignore type error because iter() should get called automatically by Python syntax.
                    for node in DepthFirstIterator(self._scene.getRoot()):
                        if node.callDecoration("isSliceable") and node.getMeshData() and node.getMeshData().getVertices() is not None:
                            per_object_stack = node.callDecoration("getStack")
                            is_non_printing_mesh = False
                            if per_object_stack:
                                is_non_printing_mesh = any(per_object_stack.getProperty(
                                    key, "value") for key in NON_PRINTING_MESH_SETTINGS)

                            # Find a reason not to add the node
                            if node.callDecoration("getBuildPlateNumber") != self._build_plate_number:
                                continue
                            if getattr(node, "_outside_buildarea", False) and not is_non_printing_mesh:
                                continue

                            temp_list.append(node)
                            if not is_non_printing_mesh:
                                has_printing_mesh = True

                        Job.yieldThread()

                    # If the list doesn't have any model with suitable settings then clean the list
                    # otherwise CuraEngine will crash
                    if not has_printing_mesh:
                        temp_list.clear()

                    if temp_list:
                        object_groups.append(temp_list)
            elif printing_mode in ["cylindrical_full", "spherical_full", "conical_full"]:
                temp_list = []
                has_printing_mesh = False

                for node in DepthFirstIterator(
                        self._scene.getRoot()):  # type: ignore #Ignore type error because iter() should get called automatically by Python syntax.
                    if node.callDecoration(
                            "isSliceable") and node.getMeshData() and node.getMeshData().getVertices() is not None:
                        per_object_stack = node.callDecoration("getStack")
                        is_non_printing_mesh = False
                        if per_object_stack:
                            is_non_printing_mesh = any(
                                per_object_stack.getProperty(key, "value") for key in NON_PRINTING_MESH_SETTINGS)

                        # Find a reason not to add the node
                        if node.callDecoration("getBuildPlateNumber") != self._build_plate_number:
                            continue
                        if getattr(node, "_outside_buildarea", False) and not is_non_printing_mesh:
                            continue

                        temp_list.append(node)
                        if not is_non_printing_mesh:
                            has_printing_mesh = True

                    Job.yieldThread()

                # If the list doesn't have any model with suitable settings then clean the list
                # otherwise CuraEngine will crash
                if not has_printing_mesh:
                    temp_list.clear()

            else:
                self.setResult(StartJobResult.ObjectSettingError)
                return

        if temp_list and printing_mode in ["cylindrical_full", "spherical_full", "conical_full"]:
            cut_list = []
            for node in temp_list:
                if printing_mode == "cylindrical_full":
                    radius = SteSlicerApplication.getInstance().getGlobalContainerStack().getProperty(
                        "cylindrical_mode_base_diameter", "value") / 2
                    overlap = SteSlicerApplication.getInstance().getGlobalContainerStack().getProperty("cylindrical_mode_overlap", "value") / 2
                    height = node.getBoundingBox().height * 2
                    if radius <= 15:
                        section = 64
                    elif 15 < radius <= 30:
                        section = 256
                    else:
                        section = 1024
                    cutting_mesh = trimesh.primitives.Cylinder(
                        radius=radius + overlap, height=height, sections=section)
                    cutting_mesh.apply_transform(
                        trimesh.transformations.rotation_matrix(numpy.pi / 2, [1, 0, 0]))
                elif printing_mode == "spherical_full":
                    width = SteSlicerApplication.getInstance().getGlobalContainerStack().getProperty(
                        "spherical_mode_base_width", "value")
                    height = SteSlicerApplication.getInstance().getGlobalContainerStack().getProperty(
                        "spherical_mode_base_height", "value")
                    depth = SteSlicerApplication.getInstance().getGlobalContainerStack().getProperty(
                        "spherical_mode_base_depth", "value")
                    radius = max(width, height, depth)
                    cutting_mesh = trimesh.primitives.Sphere(radius=radius).to_mesh()
                    cutting_mesh.apply_transform(trimesh.transformations.scale_matrix(width/radius, [0,0,0], [1,0,0]))
                    cutting_mesh.apply_transform(trimesh.transformations.scale_matrix(depth/radius, [0,0,0], [0,0,1]))
                    cutting_mesh.apply_transform(trimesh.transformations.scale_matrix(height/radius, [0,0,0], [0,1,0]))
                elif printing_mode == "conical_full":
                    radius = SteSlicerApplication.getInstance().getGlobalContainerStack().getProperty(
                        "conical_mode_base_radius", "value")
                    height = SteSlicerApplication.getInstance().getGlobalContainerStack().getProperty(
                        "conical_mode_base_height", "value")
                    if radius <= 15:
                        section = 64
                    elif 15 < radius <= 30:
                        section = 256
                    else:
                        section = 1024
                    cutting_mesh = cone(radius=radius, height=height, sections=section, transform=rotation_matrix(-numpy.pi / 2, [1, 0, 0]))
                else:
                    cutting_mesh = None

                mesh_data = node.getMeshData()
                if mesh_data.hasIndices():
                    faces = mesh_data.getIndices()
                else:
                    num_verts = mesh_data.getVertexCount()
                    faces = numpy.empty(
                        (int(num_verts / 3 + 1), 3), numpy.int32)
                    for i in range(0, num_verts - 2, 3):
                        faces[int(i / 3):] = [i, i + 1, i + 2]
                verts = mesh_data.getVertices()
                rot_scale = node.getWorldTransformation().getTransposed().getData()[
                    0:3, 0:3]
                translate = node.getWorldTransformation().getData()[:3, 3]
                verts = verts.dot(rot_scale)
                verts += translate
                mesh = trimesh.Trimesh(vertices=verts, faces=faces)
                try:
                    mesh.fill_holes()
                    mesh.fix_normals()
                    cutting_result = mesh.intersection(
                        cutting_mesh, engine="scad")
                    if cutting_result:
                        cutting_result.fill_holes()
                        cutting_result.fix_normals()

                        data = MeshData.MeshData(vertices=cutting_result.vertices.astype('float32'),
                                                 normals=cutting_result.face_normals.astype(
                                                     'float32'),
                                                 indices=cutting_result.faces.astype('int64'))
                        cutting_node = SteSlicerSceneNode(
                            node.getParent(), no_setting_override=True)
                        cutting_node.addDecorator(
                            node.getDecorator(SettingOverrideDecorator))

                except Exception as e:
                    Logger.log("e", "Failed to intersect model! %s", e)
                    cutting_result = cutting_mesh
                    if cutting_result:
                        cutting_result.fill_holes()
                        cutting_result.fix_normals()
                        data = MeshData.MeshData(vertices=cutting_result.vertices.astype('float32'),
                                                 normals=cutting_result.face_normals.astype(
                                                     'float32'),
                                                 indices=cutting_result.faces.astype('int64'))
                        cutting_node = SteSlicerSceneNode(
                            node.getParent(), no_setting_override=True)
                        stack = cutting_node.callDecoration(
                            "getStack")  # Don't try to get the active extruder since it may be None anyway.
                        if not stack:
                            cutting_node.addDecorator(
                                SettingOverrideDecorator())
                            stack = cutting_node.callDecoration("getStack")
                        settings = stack.getTop()
                        if not (settings.getInstance("support_mesh") and settings.getProperty("support_mesh", "value")):
                            definition = stack.getSettingDefinition(
                                "support_mesh")
                            new_instance = SettingInstance(
                                definition, settings)
                            new_instance.setProperty(
                                "value", True, emit_signals=False)
                            # Ensure that the state is not seen as a user state.
                            new_instance.resetState()
                            settings.addInstance(new_instance)
                if cutting_node is not None:
                    cutting_node.setName("cut_" + node.getName())
                    cutting_node.setMeshData(data)
                    cut_list.append(cutting_node)
                    support_enable_top_support = stack.getProperty("support_enable_top_support", "value")
                    support_enable = stack.getProperty("support_enable", "value")
                    if support_enable and support_enable_top_support:
                        try:
                            cutting_support = cutting_mesh.difference(cutting_result, engine="scad")
                            cutting_support.fill_holes()
                            cutting_support.fix_normals()
                            cutting_support_data = MeshData.MeshData(vertices=cutting_support.vertices.astype('float32'),
                                                     normals=cutting_support.face_normals.astype(
                                                         'float32'),
                                                     indices=cutting_support.faces.astype('int64'))
                            cutting_support_node = SteSlicerSceneNode(
                                node.getParent(), no_setting_override=True)
                            cutting_support_stack = cutting_support_node.callDecoration(
                                "getStack")
                            if not cutting_support_stack:
                                cutting_support_node.addDecorator(
                                    SettingOverrideDecorator())
                                cutting_support_stack = cutting_support_node.callDecoration("getStack")
                            settings = cutting_support_stack.getTop()
                            if not (settings.getInstance("support_mesh") and settings.getProperty("support_mesh", "value")):
                                definition = cutting_support_stack.getSettingDefinition(
                                    "support_mesh")
                                new_instance = SettingInstance(
                                    definition, settings)
                                new_instance.setProperty(
                                    "value", True, emit_signals=False)
                                # Ensure that the state is not seen as a user state.
                                new_instance.resetState()
                                settings.addInstance(new_instance)
                            cutting_support_node.setName("cut_support_" + node.getName())
                            cutting_support_node.setMeshData(cutting_support_data)
                            cut_list.append(cutting_support_node)
                        except Exception as e:
                            Logger.log("e", "Failed to intersect model! %s", e)

            object_groups.append(cut_list)

        global_stack = SteSlicerApplication.getInstance().getGlobalContainerStack()
        if not global_stack:
            return
        extruders_enabled = {
            position: stack.isEnabled for position, stack in global_stack.extruders.items()}
        filtered_object_groups = []
        has_model_with_disabled_extruders = False
        associated_disabled_extruders = set()
        for group in object_groups:
            stack = global_stack
            skip_group = False
            for node in group:
                # Only check if the printing extruder is enabled for printing meshes
                is_non_printing_mesh = node.callDecoration(
                    "evaluateIsNonPrintingMesh")
                extruder_position = node.callDecoration(
                    "getActiveExtruderPosition")
                if not is_non_printing_mesh and not extruders_enabled[extruder_position]:
                    skip_group = True
                    has_model_with_disabled_extruders = True
                    associated_disabled_extruders.add(extruder_position)
            if not skip_group:
                filtered_object_groups.append(group)

        if has_model_with_disabled_extruders:
            self.setResult(StartJobResult.ObjectsWithDisabledExtruder)
            associated_disabled_extruders = {str(c) for c in sorted(
                [int(p) + 1 for p in associated_disabled_extruders])}
            self.setMessage(", ".join(associated_disabled_extruders))
            return

        # There are cases when there is nothing to slice. This can happen due to one at a time slicing not being
        # able to find a possible sequence or because there are no objects on the build plate (or they are outside
        # the build volume)
        if not filtered_object_groups:
            self.setResult(StartJobResult.NothingToSlice)
            return

        self._buildGlobalSettingsMessage(stack)
        self._buildGlobalInheritsStackMessage(stack)

        # Build messages for extruder stacks
        # Send the extruder settings in the order of extruder positions. Somehow, if you send e.g. extruder 3 first,
        # then CuraEngine can slice with the wrong settings. This I think should be fixed in CuraEngine as well.
        extruder_stack_list = sorted(
            list(global_stack.extruders.items()), key=lambda item: int(item[0]))
        for _, extruder_stack in extruder_stack_list:
            self._buildExtruderMessage(extruder_stack)

        for group in filtered_object_groups:
            group_message = self._slice_message.addRepeatedMessage(
                "object_lists")
            if group[0].getParent() is not None and group[0].getParent().callDecoration("isGroup"):
                self._handlePerObjectSettings(
                    group[0].getParent(), group_message)
            for object in group:
                mesh_data = object.getMeshData()
                rot_scale = object.getWorldTransformation().getTransposed().getData()[
                    0:3, 0:3]
                translate = object.getWorldTransformation().getData()[:3, 3]

                # This effectively performs a limited form of MeshData.getTransformed that ignores normals.
                verts = mesh_data.getVertices()
                verts = verts.dot(rot_scale)
                if printing_mode == "classic":
                    verts += translate

                # Convert from Y up axes to Z up axes. Equals a 90 degree rotation.
                verts[:, [1, 2]] = verts[:, [2, 1]]
                verts[:, 1] *= -1

                obj = group_message.addRepeatedMessage("objects")
                obj.id = id(object)
                obj.name = object.getName()
                indices = mesh_data.getIndices()
                if indices is not None:
                    flat_verts = numpy.take(verts, indices.flatten(), axis=0)
                else:
                    flat_verts = numpy.array(verts)

                obj.vertices = flat_verts

                self._handlePerObjectSettings(object, obj)

                Job.yieldThread()

        self.setResult(StartJobResult.Finished)

    def cancel(self) -> None:
        super().cancel()
        self._is_cancelled = True

    def isCancelled(self) -> bool:
        return self._is_cancelled

    def setIsCancelled(self, value: bool):
        self._is_cancelled = value

    # Creates a dictionary of tokens to replace in g-code pieces.
    #
    #   This indicates what should be replaced in the start and end g-codes.
    #   \param stack The stack to get the settings from to replace the tokens
    #   with.
    #   \return A dictionary of replacement tokens to the values they should be
    #   replaced with.
    def _buildReplacementTokens(self, stack: ContainerStack) -> Dict[str, Any]:
        result = {}
        for key in stack.getAllKeys():
            value = stack.getProperty(key, "value")
            result[key] = value
            Job.yieldThread()

        # Renamed settings.
        result["print_bed_temperature"] = result["material_bed_temperature"]
        result["print_temperature"] = result["material_print_temperature"]
        result["time"] = time.strftime("%H:%M:%S")  # Some extra settings.
        result["date"] = time.strftime("%d-%m-%Y")
        result["day"] = ["Sun", "Mon", "Tue", "Wed",
                         "Thu", "Fri", "Sat"][int(time.strftime("%w"))]
        printing_mode = result["printing_mode"]
        cylindrical_raft_enabled = result["cylindrical_raft_enabled"]
        if printing_mode in ["cylindrical", "cylindrical_full"]:
            result["cylindrical_rotate"] = "G0 A%.2f" % (
                90 * result["machine_a_axis_multiplier"] / result["machine_a_axis_divider"])
            if cylindrical_raft_enabled:
                result["coordinate_system"] = "G56"
            else:
                result["coordinate_system"] = "G55"
        elif printing_mode in ["spherical", "spherical_full"]:
            result["cylindrical_rotate"] = "G0 A0"
            result["coordinate_system"] = "G55"
        elif printing_mode in ["classic"] and result["machine_hybrid"]:
            result["cylindrical_rotate"] = "G4 P100"
            result["coordinate_system"] = "G54"
        elif printing_mode in ["classic"]:
            result["cylindrical_rotate"] = "G0 A0"
            result["coordinate_system"] = "G55"
        elif printing_mode in ["conical_full","conical"]:
            result["cylindrical_rotate"] = "G0 A0"
            result["coordinate_system"] = "G55"

        initial_extruder_stack = SteSlicerApplication.getInstance(
        ).getExtruderManager().getUsedExtruderStacks()[0]
        initial_extruder_nr = initial_extruder_stack.getProperty(
            "extruder_nr", "value")
        result["initial_extruder_nr"] = initial_extruder_nr

        return result

    # Replace setting tokens in a piece of g-code.
    #   \param value A piece of g-code to replace tokens in.
    #   \param default_extruder_nr Stack nr to use when no stack nr is specified, defaults to the global stack
    def _expandGcodeTokens(self, value: str, default_extruder_nr: int = -1) -> str:
        if not self._all_extruders_settings:
            global_stack = cast(
                ContainerStack, SteSlicerApplication.getInstance().getGlobalContainerStack())

            # NB: keys must be strings for the string formatter
            self._all_extruders_settings = {
                "-1": self._buildReplacementTokens(global_stack)
            }

            for extruder_stack in ExtruderManager.getInstance().getActiveExtruderStacks():
                extruder_nr = extruder_stack.getProperty(
                    "extruder_nr", "value")
                self._all_extruders_settings[str(
                    extruder_nr)] = self._buildReplacementTokens(extruder_stack)

        try:
            # any setting can be used as a token
            fmt = GcodeStartEndFormatter(
                default_extruder_nr=default_extruder_nr)
            settings = self._all_extruders_settings.copy()
            settings["default_extruder_nr"] = default_extruder_nr
            return str(fmt.format(value, **settings))
        except:
            Logger.logException(
                "w", "Unable to do token replacement on start/end g-code")
            return str(value)

    # Create extruder message from stack
    def _buildExtruderMessage(self, stack: ContainerStack) -> None:
        message = self._slice_message.addRepeatedMessage("extruders")
        message.id = int(stack.getMetaDataEntry("position"))

        settings = self._buildReplacementTokens(stack)

        # Also send the material GUID. This is a setting in fdmprinter, but we have no interface for it.
        settings["material_guid"] = stack.material.getMetaDataEntry("GUID", "")

        # Replace the setting tokens in start and end g-code.
        extruder_nr = stack.getProperty("extruder_nr", "value")
        settings["machine_extruder_start_code"] = self._expandGcodeTokens(
            settings["machine_extruder_start_code"], extruder_nr)
        settings["machine_extruder_end_code"] = self._expandGcodeTokens(
            settings["machine_extruder_end_code"], extruder_nr)
        settings["machine_fiber_cut_code"] = self._expandGcodeTokens(
            settings["machine_fiber_cut_code"], extruder_nr)
        settings["machine_fiber_prime_code"] = self._expandGcodeTokens(
            settings["machine_fiber_prime_code"], extruder_nr)

        for key, value in settings.items():
            # Do not send settings that are not settable_per_extruder.
            if not stack.getProperty(key, "settable_per_extruder"):
                continue
            setting = message.getMessage(
                "settings").addRepeatedMessage("settings")
            setting.name = key
            setting.value = str(value).encode("utf-8")
            Job.yieldThread()

    # Sends all global settings to the engine.
    #
    #   The settings are taken from the global stack. This does not include any
    #   per-extruder settings or per-object settings.
    def _buildGlobalSettingsMessage(self, stack: ContainerStack) -> None:
        settings = self._buildReplacementTokens(stack)

        # Pre-compute material material_bed_temp_prepend and material_print_temp_prepend
        start_gcode = settings["machine_start_gcode"]
        bed_temperature_settings = [
            "material_bed_temperature", "material_bed_temperature_layer_0"]
        # match {setting} as well as {setting, extruder_nr}
        pattern = r"\{(%s)(,\s?\w+)?\}" % "|".join(bed_temperature_settings)
        settings["material_bed_temp_prepend"] = re.search(
            pattern, start_gcode) == None
        print_temperature_settings = ["material_print_temperature", "material_print_temperature_layer_0", "default_material_print_temperature",
                                      "material_initial_print_temperature", "material_final_print_temperature", "material_standby_temperature"]
        # match {setting} as well as {setting, extruder_nr}
        pattern = r"\{(%s)(,\s?\w+)?\}" % "|".join(print_temperature_settings)
        settings["material_print_temp_prepend"] = re.search(
            pattern, start_gcode) == None

        # Replace the setting tokens in start and end g-code.
        # Use values from the first used extruder by default so we get the expected temperatures
        initial_extruder_stack = SteSlicerApplication.getInstance(
        ).getExtruderManager().getUsedExtruderStacks()[0]
        initial_extruder_nr = initial_extruder_stack.getProperty(
            "extruder_nr", "value")

        settings["machine_start_gcode"] = self._expandGcodeTokens(
            settings["machine_start_gcode"], initial_extruder_nr)
        settings["machine_end_gcode"] = self._expandGcodeTokens(
            settings["machine_end_gcode"], initial_extruder_nr)

        printing_mode = settings["printing_mode"]
        if printing_mode in ["classic", "cylindrical_full", "spherical_full", "conical_full"]:
            settings["infill_extruder_nr"] = settings["classic_infill_extruder_nr"]
            settings["speed_infill"] = settings["speed_infill_classic"]
            settings["speed_wall_0"] = settings["speed_wall_0_classic"]
            settings["speed_wall_x"] = settings["speed_wall_x_classic"]
            settings["speed_roofing"] = settings["speed_roofing_classic"]
            settings["speed_topbottom"] = settings["speed_topbottom_classic"]
            settings["speed_support_infill"] = settings["speed_support_infill_classic"]
            settings["speed_travel"] = settings["speed_travel_classic"]
            settings["speed_print_layer_0"] = settings["speed_print_layer_0_classic"]
            settings["speed_travel_layer_0"] = settings["speed_travel_layer_0_classic"]

            settings["cool_fan_enabled"] = settings["cool_fan_enabled_classic"]
            settings["cool_fan_speed_min"] = settings["cool_fan_speed_min_classic"]
            settings["cool_fan_speed_max"] = settings["cool_fan_speed_max_classic"]

            settings["layer_height"] = settings["classic_layer_height"]
            settings["reinforcement_enabled"] = settings["reinforcement_enabled_classic"]
            settings["support_enable"] = settings["support_enable_classic"]
            settings["reinforcement_intermediate_layers"] = settings["reinforcement_intermediate_layers_classic"]
            settings["reinforcement_layer_count"] = settings["reinforcement_layer_count_classic"]
            settings["reinforcement_start_layer"] = settings["reinforcement_start_layer_classic"]
<<<<<<< HEAD
            settings["fiber_infill_pattern"] = settings["fiber_infill_pattern_classic"]
            settings["fiber_density"] = settings["fiber_density_classic"]
            settings["fiber_infill_round_connect"] = settings["fiber_infill_round_connect_classic"]
            settings["fiber_line_distance"] = settings["fiber_line_distance_classic"]
=======
            settings["reinforcement_bottom_skin_layers"] = settings["reinforcement_bottom_skin_layers_classic"]
            settings["reinforcement_top_skin_layers"] = settings["reinforcement_top_skin_layers_classic"]

>>>>>>> e7485da4

        # Add all sub-messages for each individual setting.
        for key, value in settings.items():
            setting_message = self._slice_message.getMessage(
                "global_settings").addRepeatedMessage("settings")
            setting_message.name = key
            setting_message.value = str(value).encode("utf-8")
            Job.yieldThread()

    # Sends for some settings which extruder they should fallback to if not
    #   set.
    #
    #   This is only set for settings that have the limit_to_extruder
    #   property.
    #
    #   \param stack The global stack with all settings, from which to read the
    #   limit_to_extruder property.
    def _buildGlobalInheritsStackMessage(self, stack: ContainerStack) -> None:
        for key in stack.getAllKeys():
            extruder_position = int(
                round(float(stack.getProperty(key, "limit_to_extruder"))))
            if extruder_position >= 0:  # Set to a specific extruder.
                setting_extruder = self._slice_message.addRepeatedMessage(
                    "limit_to_extruder")
                setting_extruder.name = key
                setting_extruder.extruder = extruder_position
            Job.yieldThread()

    # Check if a node has per object settings and ensure that they are set correctly in the message
    #   \param node Node to check.
    #   \param message object_lists message to put the per object settings in
    def _handlePerObjectSettings(self, node: SteSlicerSceneNode, message: Arcus.PythonMessage):
        stack = node.callDecoration("getStack")

        # Check if the node has a stack attached to it and the stack has any settings in the top container.
        if not stack:
            return

        # Check all settings for relations, so we can also calculate the correct values for dependent settings.
        top_of_stack = stack.getTop()  # Cache for efficiency.
        changed_setting_keys = top_of_stack.getAllKeys()

        # Add all relations to changed settings as well.
        for key in top_of_stack.getAllKeys():
            instance = top_of_stack.getInstance(key)
            self._addRelations(changed_setting_keys,
                               instance.definition.relations)
            Job.yieldThread()

        # Ensure that the engine is aware what the build extruder is.
        changed_setting_keys.add("extruder_nr")

        # Get values for all changed settings
        for key in changed_setting_keys:
            setting = message.addRepeatedMessage("settings")
            setting.name = key
            extruder = int(
                round(float(stack.getProperty(key, "limit_to_extruder"))))

            # Check if limited to a specific extruder, but not overridden by per-object settings.
            if extruder >= 0 and key not in changed_setting_keys:
                limited_stack = ExtruderManager.getInstance().getActiveExtruderStacks()[
                    extruder]
            else:
                limited_stack = stack

            setting.value = str(limited_stack.getProperty(
                key, "value")).encode("utf-8")

            Job.yieldThread()

    # Recursive function to put all settings that require each other for value changes in a list
    #   \param relations_set Set of keys of settings that are influenced
    #   \param relations list of relation objects that need to be checked.
    def _addRelations(self, relations_set: Set[str], relations: List[SettingRelation]):
        for relation in filter(lambda r: r.role == "value" or r.role == "limit_to_extruder", relations):
            if relation.type == RelationType.RequiresTarget:
                continue

            relations_set.add(relation.target.key)
            self._addRelations(relations_set, relation.target.relations)<|MERGE_RESOLUTION|>--- conflicted
+++ resolved
@@ -651,16 +651,12 @@
             settings["reinforcement_intermediate_layers"] = settings["reinforcement_intermediate_layers_classic"]
             settings["reinforcement_layer_count"] = settings["reinforcement_layer_count_classic"]
             settings["reinforcement_start_layer"] = settings["reinforcement_start_layer_classic"]
-<<<<<<< HEAD
             settings["fiber_infill_pattern"] = settings["fiber_infill_pattern_classic"]
             settings["fiber_density"] = settings["fiber_density_classic"]
             settings["fiber_infill_round_connect"] = settings["fiber_infill_round_connect_classic"]
             settings["fiber_line_distance"] = settings["fiber_line_distance_classic"]
-=======
             settings["reinforcement_bottom_skin_layers"] = settings["reinforcement_bottom_skin_layers_classic"]
             settings["reinforcement_top_skin_layers"] = settings["reinforcement_top_skin_layers_classic"]
-
->>>>>>> e7485da4
 
         # Add all sub-messages for each individual setting.
         for key, value in settings.items():
