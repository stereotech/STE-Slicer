--- conflicted
+++ resolved
@@ -216,11 +216,7 @@
         },
         "composite_layer_start": {
             "stack_key": "reinforcement_start_layer_cylindrical",
-<<<<<<< HEAD
             "default": 0
-=======
-            "default_value": 10
->>>>>>> dcb99620
         },
         "composite_layer_count": {
             "stack_key": "reinforcement_layer_count_cylindrical",
@@ -228,19 +224,11 @@
         },
         "composite_width": {
             "stack_key": "fiber_line_distance_cylindrical",
-<<<<<<< HEAD
             "default": 1.2
         },
         "composite_offset": {
             "stack_key": "fiber_line_distance_cylindrical",
             "default": 1.2
-=======
-            "default_value": 0.9
-        },
-        "composite_offset": {
-            "stack_key": "",
-            "default_value": 0
->>>>>>> dcb99620
         },
         "composite_round_segm": {
             "stack_key": "",
@@ -306,15 +294,7 @@
             "stack_key": "fiber_infill_pattern_cylindrical",
             "default_value": 1
         },
-<<<<<<< HEAD
         "composite_connect": {
-=======
-        "composite_infill_round_connect": {
-            "stack_key": "",
-            "default_value": 1
-        },
-        "composite_fast": {
->>>>>>> dcb99620
             "stack_key": "fiber_infill_round_connect_cylindrical",
             "default_value": 0
         },
@@ -328,7 +308,6 @@
         },
         "shell_round_double": {
             "stack_key": "top_bottom_pattern",
-<<<<<<< HEAD
             "default": 0
         },
         "composite_size": {
@@ -342,11 +321,6 @@
         "composite_infill_angle": {
             "stack_key": "fiber_infill_angles_cylindrical",
             "default": 45
-        }
-
-
-=======
-            "default_value": 0
         },
         "infill_skin_angle": {
             "stack_key": "skin_angles",
@@ -356,7 +330,6 @@
             "stack_key": "",
             "default_value": 0
         }
->>>>>>> dcb99620
     },
     "GCodeSupport": {
         "first_offset": {
@@ -979,8 +952,6 @@
                             setting_value = "2"
                         else:
                             setting_value = "0"
-<<<<<<< HEAD
-=======
                     if name == "composite_infill_round_double":
                         if setting_value == "grid":
                             setting_value = "1"
@@ -1028,7 +999,6 @@
                                 setting_value += "[%s;%s;]" % (45, 135)
                         elif pattern == "concentric":
                             setting_value += "[%s;]" % (0)
->>>>>>> dcb99620
                     if name == "shell_round_double":
                         if setting_value == "grid":
                             setting_value = "0"
