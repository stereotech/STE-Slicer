--- conflicted
+++ resolved
@@ -989,18 +989,15 @@
             settings["reinforcement_layer_count"] = settings["reinforcement_layer_count_cylindrical"]
             settings["reinforcement_start_layer"] = settings["reinforcement_start_layer_cylindrical"]
             settings["reinforcement_enabled"] = settings["reinforcement_enabled_cylindrical"]
-<<<<<<< HEAD
             settings["fiber_infill_pattern"] = settings["fiber_infill_pattern_cylindrical"]
             settings["fiber_density"] = settings["fiber_density_cylindrical"]
             settings["fiber_infill_round_connect"] = settings["fiber_infill_round_connect_cylindrical"]
-=======
             settings["reinforcement_bottom_skin_layers"] = settings["reinforcement_bottom_skin_layers_cylindrical"]
             settings["reinforcement_top_skin_layers"] = settings["reinforcement_top_skin_layers_cylindrical"]
 
             settings["support_z_distance"] = settings["support_z_distance_cylindrical"]
             settings["support_top_distance"] = settings["support_top_distance_cylindrical"]
             settings["support_bottom_distance"] = settings["support_bottom_distance_cylindrical"]
->>>>>>> e7485da4
 
             settings["magic_spiralize"] = False
 
