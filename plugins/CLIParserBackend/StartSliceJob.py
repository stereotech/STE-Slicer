--- conflicted
+++ resolved
@@ -245,7 +245,6 @@
             "stack_key": "reinforcement_top_skin_layers",
             "default": 1
         },
-<<<<<<< HEAD
         "3d_slicer_sweep_type": {
             "stack_key": "printing_mode",
             "default_value": 0
@@ -269,7 +268,6 @@
         "out_export_separately": {
             "stack_key": "",
             "default_value": 0
-=======
         "composite_infill_round_double": {
             "stack_key": "fiber_infill_pattern",
             "default": 1
@@ -285,7 +283,6 @@
         "composite_layer_space": {
             "stack_key": "reinforcement_intermediate_layers_cylindrical",
             "default": 0
->>>>>>> 4fbecd63
         }
     },
     "GCodeSupport": {
@@ -866,17 +863,14 @@
                         setting_value = (settings.get("cylindrical_mode_base_diameter")-settings.get("cylindrical_mode_overlap"))/2
                     if name == "r_step0":
                         setting_value = settings.get("cylindrical_layer_height_0")
-<<<<<<< HEAD
                     if name == "3d_slicer_sweep_type":
                         setting_value = "0" if settings.get("printing_mode") in ["cylindrical", "cylindrical_full"] else "1"
                     if name == "round":
                         setting_value = "1" if settings.get("printing_mode") in ["cylindrical","cylindrical_full"] else "10"
-=======
                     if name == "composite_layer_start":
                         setting_value = settings.get("reinforcement_start_layer_cylindrical") - 1           #
                     if name == "composite_layer_space":
                         setting_value = settings.get("reinforcement_intermediate_layers_cylindrical")+1     #
->>>>>>> 4fbecd63
                 else:
                     setting_value = value.get("default_value", "")
                     if name == "support_base_r":
