import os
import subprocess

import numpy
from string import Formatter
from enum import IntEnum
import time
from typing import Any, cast, Dict, List, Optional, Set
import re
import Arcus #For typing.

from UM.Job import Job
from UM.Logger import Logger
from UM.Settings.ContainerStack import ContainerStack #For typing.
from UM.Settings.SettingRelation import SettingRelation #For typing.

from UM.Scene.Iterator.DepthFirstIterator import DepthFirstIterator
from UM.Scene.Scene import Scene #For typing.
from UM.Settings.Validator import ValidatorState
from UM.Settings.SettingRelation import RelationType
from trimesh.transformations import rotation_matrix

from steslicer.SteSlicerApplication import SteSlicerApplication
from steslicer.Scene.SteSlicerSceneNode import SteSlicerSceneNode
from steslicer.OneAtATimeIterator import OneAtATimeIterator
from steslicer.Settings.ExtruderManager import ExtruderManager
from steslicer.GcodeStartEndFormatter import GcodeStartEndFormatter

import xml.etree.ElementTree as eltree
import tempfile
import trimesh
import trimesh.primitives
import trimesh.repair

from steslicer.Utils.TrimeshUtils import cone

NON_PRINTING_MESH_SETTINGS = ["anti_overhang_mesh", "infill_mesh", "cutting_mesh"]

params_dict = {
    "Camera": {'xsize': {
        "stack_key": "machine_width",
        "default_value": 200,
    }, 'ysize': {
        "stack_key": "machine_depth",
        "default_value": 200,
    }, 'zsize': {
        "stack_key": "machine_height",
        "default_value": 200
    }, 'rsize': {
        "stack_key": "machine_width",
        "default_value": 100
    }, 'round': {
        "stack_key": "",
        "default_value": 1
    }, 'zones': {
        "stack_key": "",
        "default_value": ""
    }, 'segmentcount': {
        "stack_key": "",
        "default_value": 32
    }, 'minimize_height': {
        "stack_key": "",
        "default_value": 0
    }, 'minimize_square': {
        "stack_key": "",
        "default_value": 1
    }, 'delta': {
        "stack_key": "",
        "default_value": 0.5
    }, 'center': {
        "stack_key": "machine_center_is_zero",
        "default_value": 1
    }, '_shadows': {
        "stack_key": "",
        "default_value": 1
    }},
    "Slice": {
        "z_step": {
            "stack_key": "cylindrical_layer_height",
            "default_value": 0.2
        },
        "r_step": {
            "stack_key": "cylindrical_layer_height",
            "default_value": 0.2
        },
        "r_step0": {
            "stack_key": "cylindrical_layer_height_0",
            "default_value": 0.3
        },
        "r_start": {
            "stack_key": "cylindrical_mode_base_diameter",
            "default_value": 3
        },
        "round": {
            "stack_key": "printing_mode",
            "default_value": 1
        },
        "simplify_contours": {
            "stack_key": "",
            "default_value": 1
        },
        "support_model_delta_round": {
            "stack_key": "",
            "default_value": 1
        },
        "threads_round": {
            "stack_key": "",
            "default_value": 1
        },
<<<<<<< HEAD
        "3d_slice_type": {
            "stack_key": "",
            "default_value": 1
        }
=======
        "round_segments": {
            "stack_key": "cylindrical_round_segments",
            "default_value": 64
        },
>>>>>>> dd82f35a
    },
    "GCode": {
        "cli_quality": {
            "stack_key": "",
            "default_value": 4
        },
        "offset_type": {
            "stack_key": "",
            "default_value": 1
        },
        "outorder": {
            "stack_key": "",
            "default_value": "PORCIUD"
        },
        "head_size": {
            "stack_key": "",
            "default_value": 0.01
        },
        "main_offset": {
            "stack_key": "line_width",
            "default_value": 0.4
        },
        "first_offset": {
            "stack_key": "line_width",
            "default_value": 0.2
        },
        "last_offset": {
            "stack_key": "line_width",
            "default_value": 0.2
        },
        "perimeter_count": {
            "stack_key": "wall_line_count",
            "default_value": 2
        },
        "infill_width": {
            "stack_key": "infill_line_distance",
            "default_value": 2
        },
        "infill_fast": {
            "stack_key": "",
            "default_value": 2
        },
        "infill_angle": {
            "stack_key": "",
            "default_value": 45
        },
        "infill_shift": {
            "stack_key": "",
            "default_value": 0
        },
        "fdm_speed": {
            "stack_key": "",
            "default_value": 0
        },
        "units": {
            "stack_key": "",
            "default_value": 1
        },
        "keep_bounds": {
            "stack_key": "",
            "default_value": 1
        },
        "type": {
            "stack_key": "",
            "default_value": "C"
        },
        "upskin_width": {
            "stack_key": "top_layers",
            "default_value": 4
        },
        "downskin_width": {
            "stack_key": "bottom_layers",
            "default_value": 4
        },
        "infill_round_double": {
          "stack_key": "infill_pattern",
          "default_value": 0
        },
        "infill_round_connect": {
          "stack_key": "zig_zaggify_infill",
          "default_value": 0
        },
        "infill_round_width": {
            "stack_key": "skin_line_width",
            "default_value": 0.4
        },
        "split_layer_contours": {
            "stack_key": "",
            "default_value": 1
        },
        "infill_main_offset": {
            "stack_key": "",
            "default_value": 1
        },
        "composite_layer_start": {
            "stack_key": "reinforcement_start_layer",
            "default": 10
        },
        "composite_layer_count": {
            "stack_key": "reinforcement_layer_count",
            "default": 2
        },
        "composite_width": {
            "stack_key": "fiber_infill_line_width",
            "default": 0.9
        },
        "composite_round_segm": {
            "stack_key": "",
            "default": 16
        },
        "composite_round_radius": {
            "stack_key": "",
            "default": 1
        },
        "composite_round": {
            "stack_key": "",
            "default": 4
        },
        "composite_min_length": {
            "stack_key": "",#"reinforcement_min_fiber_line_length",
            "default": 999999
        },
        "composite_bottom_skin": {
            "stack_key": "reinforcement_bottom_skin_layers",
            "default": 4,
        },
        "composite_top_skin": {
            "stack_key": "reinforcement_top_skin_layers",
            "default": 1
        },
        "3d_slicer_sweep_type": {
            "stack_key": "printing_mode",
            "default_value": 0
        },
        "3d_slicer_min_line_len": {
            "stack_key": "",
            "default_value": 0.1
        },
        "slicer3d_k": {
            "stack_key": "",
            "default_value": 0.9999
        },
        "slicer3d_sort_contours": {
            "stack_key": "",
            "default_value": 2
        },
        "slicer3d_delete_short_contours": {
            "stack_key": "",
            "default_value": 2
        },
        "out_export_separately": {
            "stack_key": "",
            "default_value": 0
        }
    },
    "GCodeSupport": {
        "first_offset": {
            "stack_key": "support_first_offset",
            "default_value": 0.1
        },
        "main_offset": {
            "stack_key": "support_offset",
            "default_value": 0.1
        },
        "last_offset": {
            "stack_key": "",
            "default_value": 0
        },
        "perimeter_count": {
            "stack_key": "support_wall_count",
            "default_value": 0
        },
        "infill_width": {
            "stack_key": "support_line_distance",
            "default_value": 2.66
        },
        "infill_angle": {
            "stack_key": "",
            "default_value": 0
        },
        "infill_fast": {
            "stack_key": "",
            "default_value": 2
        },
    },
    "Support": {
        "support_base_r": {
            "stack_key": "cylindrical_mode_base_diameter",
            "default_value": 3
        },
        "supportangle": {
            "stack_key": "support_angle",
            "default_value": 50
        },
        "customangle": {
            "stack_key": "",
            "default_value": 6
        },
    },
    "SupportPattern": {
        "cx": {
            "stack_key": "",
            "default_value": 10
        },
        "cy": {
            "stack_key": "",
            "default_value": 10
        },
        "k": {
            "stack_key": "",
            "default_value": 1
        },
        "spline": {
            "stack_key": "",
            "default_value": 0
        },
        "perimeter": {
            "stack_key": "",
            "default_value": 0
        },
        "perimeter_width": {
            "stack_key": "",
            "default_value": 0.5
        },
        "perimeter_step": {
            "stack_key": "",
            "default_value": 0.5
        },
        "perimeter_holes": {
            "stack_key": "",
            "default_value": 1
        },
        "hedge": {
            "stack_key": "",
            "default_value": 1
        },
        "hedgeinbody": {
            "stack_key": "",
            "default_value": 0
        },
        "bridgesheight": {
            "stack_key": "",
            "default_value": "_0.5"
        },
        "bridgesspaces": {
            "stack_key": "",
            "default_value": "_1"
        },
        "bridgesoffset": {
            "stack_key": "",
            "default_value": "_0"
        },
        "patternholes": {
            "stack_key": "",
            "default_value": ""
        },
        "holesheight": {
            "stack_key": "",
            "default_value": "_0.5"
        },
    },
    "Interface": {
        "show_jumps": {
            "stack_key": "",
            "default_value": 0
        },
        "show_normals": {
            "stack_key": "",
            "default_value": 0
        }
    }
}

class StartJobResult(IntEnum):
    Finished = 1
    Error = 2
    SettingError = 3
    NothingToSlice = 4
    MaterialIncompatible = 5
    BuildPlateError = 6
    ObjectSettingError = 7 #When an error occurs in per-object settings.
    ObjectsWithDisabledExtruder = 8


class StartSliceJob(Job):
    def __init__(self, slice_message, arcus_message: Arcus.PythonMessage):
        super().__init__()

        self._scene = SteSlicerApplication.getInstance().getController().getScene() #type: Scene
        self._slice_message = slice_message
        self._arcus_message = arcus_message
        self._is_cancelled = False  # type: bool
        self._build_plate_number = None  # type: Optional[int]

        self._all_extruders_settings = None  # type: Optional[Dict[str, Any]] # cache for all setting values from all stacks (global & extruder) for the current machine

    def setBuildPlate(self, build_plate_number: int) -> None:
        self._build_plate_number = build_plate_number

    def getSliceMessage(self) -> List[str]:
        return self._slice_message

    def getArcusMessage(self) -> Arcus.PythonMessage:
        return self._arcus_message
    ##  Check if a stack has any errors.
    ##  returns true if it has errors, false otherwise.
    def _checkStackForErrors(self, stack: ContainerStack) -> bool:
        if stack is None:
            return False

        for key in stack.getAllKeys():
            validation_state = stack.getProperty(key, "validationState")
            if validation_state in (ValidatorState.Exception, ValidatorState.MaximumError, ValidatorState.MinimumError):
                Logger.log("w", "Setting %s is not valid, but %s. Aborting slicing.", key, validation_state)
                return True
            Job.yieldThread()
        return False

    def cancel(self) -> None:
        super().cancel()
        self._is_cancelled = True

    def isCancelled(self) -> bool:
        return self._is_cancelled

    def setIsCancelled(self, value: bool):
        self._is_cancelled = value

    def run(self) -> None:
        if self._build_plate_number is None:
            self.setResult(StartJobResult.Error)
            return

        stack = SteSlicerApplication.getInstance().getGlobalContainerStack()
        if not stack:
            self.setResult(StartJobResult.Error)
            return

        # Don't slice if there is a setting with an error value.
        if SteSlicerApplication.getInstance().getMachineManager().stacksHaveErrors:
            self.setResult(StartJobResult.SettingError)
            return

        if SteSlicerApplication.getInstance().getBuildVolume().hasErrors():
            self.setResult(StartJobResult.BuildPlateError)
            return

        # Don't slice if the buildplate or the nozzle type is incompatible with the materials
        if not SteSlicerApplication.getInstance().getMachineManager().variantBuildplateCompatible and \
                not SteSlicerApplication.getInstance().getMachineManager().variantBuildplateUsable:
            self.setResult(StartJobResult.MaterialIncompatible)
            return

        for position, extruder_stack in stack.extruders.items():
            material = extruder_stack.findContainer({"type": "material"})
            if not extruder_stack.isEnabled:
                continue
            if material:
                if material.getMetaDataEntry("compatible") == False:
                    self.setResult(StartJobResult.MaterialIncompatible)
                    return


        # Don't slice if there is a per object setting with an error value.
        for node in DepthFirstIterator(self._scene.getRoot()): #type: ignore #Ignore type error because iter() should get called automatically by Python syntax.
            if not isinstance(node, SteSlicerSceneNode) or not node.isSelectable():
                continue

            if self._checkStackForErrors(node.callDecoration("getStack")):
                self.setResult(StartJobResult.ObjectSettingError)
                return

        with self._scene.getSceneLock():
            # Remove old layer data.
            for node in DepthFirstIterator(self._scene.getRoot()): #type: ignore #Ignore type error because iter() should get called automatically by Python syntax.
                if node.callDecoration("getLayerData") and node.callDecoration("getBuildPlateNumber") == self._build_plate_number:
                    node.getParent().removeChild(node)
                    break

            object_groups = []
            printing_mode = stack.getProperty("printing_mode", "value")
            if printing_mode in ["cylindrical", "cylindrical_full", "spherical", "spherical_full", "conical", "conical_full"]:
                temp_list = []
                has_printing_mesh = False
                for node in DepthFirstIterator(
                        self._scene.getRoot()):  # type: ignore #Ignore type error because iter() should get called automatically by Python syntax.
                    if node.callDecoration(
                            "isSliceable") and node.getMeshData() and node.getMeshData().getVertices() is not None:
                        per_object_stack = node.callDecoration("getStack")
                        is_non_printing_mesh = False
                        if per_object_stack:
                            is_non_printing_mesh = any(
                                per_object_stack.getProperty(key, "value") for key in NON_PRINTING_MESH_SETTINGS)

                        # Find a reason not to add the node
                        if node.callDecoration("getBuildPlateNumber") != self._build_plate_number:
                            continue
                        if getattr(node, "_outside_buildarea", False) and not is_non_printing_mesh:
                            continue

                        temp_list.append(node)
                        if not is_non_printing_mesh:
                            has_printing_mesh = True

                    Job.yieldThread()

                if not has_printing_mesh:
                    temp_list.clear()

                if temp_list:
                    object_groups.append(temp_list)

            else:
                self.setResult(StartJobResult.ObjectSettingError)
                return

            global_stack = SteSlicerApplication.getInstance().getGlobalContainerStack()
            if not global_stack:
                return
            extruders_enabled = {position: stack.isEnabled for position, stack in global_stack.extruders.items()}
            filtered_object_groups = []
            has_model_with_disabled_extruders = False
            associated_disabled_extruders = set()
            for group in object_groups:
                stack = global_stack
                #stack = SteSlicerApplication.getInstance().getExtruderManager().getActiveExtruderStack()
                skip_group = False
                for node in group:
                    # Only check if the printing extruder is enabled for printing meshes
                    is_non_printing_mesh = node.callDecoration("evaluateIsNonPrintingMesh")
                    extruder_position = node.callDecoration("getActiveExtruderPosition")
                    if not is_non_printing_mesh and not extruders_enabled[extruder_position]:
                        skip_group = True
                        has_model_with_disabled_extruders = True
                        associated_disabled_extruders.add(extruder_position)
                if not skip_group:
                    filtered_object_groups.append(group)

            if has_model_with_disabled_extruders:
                self.setResult(StartJobResult.ObjectsWithDisabledExtruder)
                associated_disabled_extruders = {str(c) for c in sorted([int(p) + 1 for p in associated_disabled_extruders])}
                self.setMessage(", ".join(associated_disabled_extruders))
                return

            if not filtered_object_groups:
                self.setResult(StartJobResult.NothingToSlice)
                return

            self._buildGlicerConfigMessage(SteSlicerApplication.getInstance().getExtruderManager().getActiveExtruderStack())

            self._buildGlobalSettingsMessage(stack)
            self._buildGlobalInheritsStackMessage(stack)

            extruder_stack_list = sorted(list(global_stack.extruders.items()), key=lambda item: int(item[0]))
            for _, extruder_stack in extruder_stack_list:
                self._buildExtruderMessage(extruder_stack)

            indicies_collection = []
            vertices_collection = []
            for group in filtered_object_groups:
                cli_list_message = self._arcus_message.addRepeatedMessage("cli_lists")
                if group[0].getParent() is not None and group[0].getParent().callDecoration("isGroup"):
                    self._handlePerObjectSettings(group[0].getParent(), cli_list_message)
                for object in group:
                    mesh_data = object.getMeshData()
                    rot_scale = object.getWorldTransformation().getTransposed().getData()[0:3, 0:3]
                    translate = object.getWorldTransformation().getData()[:3, 3]

                    # This effectively performs a limited form of MeshData.getTransformed that ignores normals.
                    verts = mesh_data.getVertices()
                    verts = verts.dot(rot_scale)
                    verts += translate

                    # Convert from Y up axes to Z up axes. Equals a 90 degree rotation.
                    verts[:, [1, 2]] = verts[:, [2, 1]]
                    verts[:, 1] *= -1

                    if mesh_data.hasIndices():
                        faces = mesh_data.getIndices()
                    else:
                        num_verts = mesh_data.getVertexCount()
                        faces = numpy.empty((int(num_verts / 3 + 1), 3), numpy.int32)
                        for i in range(0, num_verts - 2, 3):
                            faces[int(i / 3):] = [i, i + 1, i + 2]
                    if faces is None:
                        continue
                    if faces is not None:
                        flat_verts = numpy.take(verts, faces.flatten(), axis=0)
                    else:
                        flat_verts = numpy.array(verts)
                    indicies_collection.append(faces)
                    vertices_collection.append(flat_verts)

                    cli = cli_list_message.addRepeatedMessage("cli")
                    cli.id = id(object)
                    cli.name = object.getName()
                    self._handlePerObjectSettings(object, cli)

                    Job.yieldThread()
        self._buildObjectFiles(indicies_collection, vertices_collection)

        self.setResult(StartJobResult.Finished)

    def _buildObjectFiles(self, indicies_collection, vertices_collection):
        mesh_collection = []
        for index, vertices in enumerate(vertices_collection):
            mesh = trimesh.Trimesh(vertices=vertices, faces=indicies_collection[index])
            mesh_collection.append(mesh)
            Job.yieldThread()
        output_mesh = trimesh.util.concatenate(mesh_collection) #type: trimesh.Trimesh
        trimesh.repair.fix_winding(output_mesh)
        Job.yieldThread()
        trimesh.repair.fix_inversion(output_mesh, multibody=True)
        output_mesh.fill_holes()
        output_mesh.fix_normals()
        # create_cutting_cylinder
        global_stack = SteSlicerApplication.getInstance().getGlobalContainerStack()
        printing_mode = global_stack.getProperty("printing_mode", "value")
        try:
            if printing_mode in ["cylindrical", "cylindrical_full"]:
                radius = global_stack.getProperty("cylindrical_mode_base_diameter", "value") / 2 # + global_stack.getProperty("cylindrical_layer_height", "value")
                height = global_stack.getProperty("machine_height", "value") * 2
                if radius <= 15:
                    section = 64
                elif 15 < radius <= 30:
                    section = 256
                else:
                    section = 1024
                cutting_mesh = trimesh.primitives.Cylinder(
                    radius=radius, height=height, sections=section)
            elif printing_mode in ["spherical", "spherical_full"]:
                width = SteSlicerApplication.getInstance().getGlobalContainerStack().getProperty(
                    "spherical_mode_base_width", "value")
                height = SteSlicerApplication.getInstance().getGlobalContainerStack().getProperty(
                    "spherical_mode_base_height", "value")
                depth = SteSlicerApplication.getInstance().getGlobalContainerStack().getProperty(
                    "spherical_mode_base_depth", "value")
                radius = max(width, height, depth)
                overlap = global_stack.getProperty("cylindrical_mode_overlap", "value") / 2
                if radius > 0:
                    radius += global_stack.getProperty(
                        "cylindrical_layer_height", "value")
                else:
                    raise ValueError
                cutting_mesh = trimesh.primitives.Sphere(radius=radius).to_mesh()
                cutting_mesh.apply_transform(trimesh.transformations.scale_matrix(width / radius, [0, 0, 0], [1, 0, 0]))
                cutting_mesh.apply_transform(trimesh.transformations.scale_matrix(depth / radius, [0, 0, 0], [0, 1, 0]))
                cutting_mesh.apply_transform(
                    trimesh.transformations.scale_matrix(height / radius, [0, 0, 0], [0, 0, 1]))
            elif printing_mode in ["conical", "conical_full"]:
                radius = SteSlicerApplication.getInstance().getGlobalContainerStack().getProperty(
                    "conical_mode_base_radius", "value")
                height = SteSlicerApplication.getInstance().getGlobalContainerStack().getProperty(
                    "conical_mode_base_height", "value")
                if radius <= 15:
                    section = 64
                elif 15 < radius <= 30:
                    section = 256
                else:
                    section = 1024
                cutting_mesh = cone(radius=radius, height=height, sections=section)
            # cut mesh by cylinder
            result = output_mesh.difference(cutting_mesh, engine="scad")
        except Exception as e:
            Logger.log("e", "Exception while differece model! %s", e)
            result = output_mesh
        cutting_mesh = trimesh.intersections.slice_mesh_plane(cutting_mesh, [0, 0, 1], [0, 0, 0.001])
        temp_mesh = tempfile.NamedTemporaryFile('w', delete=False)
        raft_thickness = (
                global_stack.getProperty("raft_base_thickness", "value") +
                global_stack.getProperty("raft_interface_thickness", "value") +
                global_stack.getProperty("raft_surface_layers", "value") *
                global_stack.getProperty("raft_surface_thickness", "value") +
                global_stack.getProperty("raft_airgap", "value") -
                global_stack.getProperty("layer_0_z_overlap", "value"))
        if global_stack.getProperty("adhesion_type", "value") == "raft":
            result.apply_translation([0,0,raft_thickness])
            if printing_mode in ["spherical", "spherical_full", "conical", "conical_full"]:
                cutting_mesh.apply_translation([0,0,raft_thickness])
        result.export(temp_mesh.name, 'stl')
        self._slice_message.append('-m')
        self._slice_message.append(temp_mesh.name)
        if printing_mode in ["spherical", "spherical_full", "conical", "conical_full"]:
            cutting_filename = tempfile.NamedTemporaryFile('w', delete=False)
            cutting_mesh.export(cutting_filename.name, 'stl')
            self._slice_message.append('-s')
            self._slice_message.append(cutting_filename.name)


    ##  Replace setting tokens in a piece of g-code.
    #   \param value A piece of g-code to replace tokens in.
    #   \param default_extruder_nr Stack nr to use when no stack nr is specified, defaults to the global stack
    def _expandGcodeTokens(self, value: str, default_extruder_nr: int = -1) -> str:
        if not self._all_extruders_settings:
            global_stack = cast(ContainerStack, SteSlicerApplication.getInstance().getGlobalContainerStack())

            # NB: keys must be strings for the string formatter
            self._all_extruders_settings = {
                "-1": self._buildReplacementTokens(global_stack)
            }

            for extruder_stack in ExtruderManager.getInstance().getActiveExtruderStacks():
                extruder_nr = extruder_stack.getProperty("extruder_nr", "value")
                self._all_extruders_settings[str(extruder_nr)] = self._buildReplacementTokens(extruder_stack)

        try:
            # any setting can be used as a token
            fmt = GcodeStartEndFormatter(default_extruder_nr=default_extruder_nr)
            settings = self._all_extruders_settings.copy()
            settings["default_extruder_nr"] = default_extruder_nr
            return str(fmt.format(value, **settings))
        except:
            Logger.logException("w", "Unable to do token replacement on start/end g-code")
            return str(value)

    ##  Creates a dictionary of tokens to replace in g-code pieces.
    #
    #   This indicates what should be replaced in the start and end g-codes.
    #   \param stack The stack to get the settings from to replace the tokens
    #   with.
    #   \return A dictionary of replacement tokens to the values they should be
    #   replaced with.
    def _buildReplacementTokens(self, stack: ContainerStack) -> Dict[str, Any]:
        result = {}
        for key in stack.getAllKeys():
            value = stack.getProperty(key, "value")
            result[key] = value
            Job.yieldThread()

        result["print_bed_temperature"] = result["material_bed_temperature"]  # Renamed settings.
        result["print_temperature"] = result["material_print_temperature"]
        result["time"] = time.strftime("%H:%M:%S")  # Some extra settings.
        result["date"] = time.strftime("%d-%m-%Y")
        result["day"] = ["Sun", "Mon", "Tue", "Wed", "Thu", "Fri", "Sat"][int(time.strftime("%w"))]
        printing_mode = result["printing_mode"]
        if printing_mode in ["cylindrical_full", "cylindrical"]:
            result["cylindrical_rotate"] = "G0 A%.2f" % (90 * result["machine_a_axis_multiplier"] / result["machine_a_axis_divider"])
            result["coordinate_system"] = "G56"
        elif printing_mode in ["spherical_full", "spherical"]:
            result["cylindrical_rotate"] = "G0 A0"
            result["coordinate_system"] = "G55"
        elif printing_mode in ["conical_full","conical"]:
            result["cylindrical_rotate"] = "G0 A0"
            result["coordinate_system"] = "G43"

        initial_extruder_stack = SteSlicerApplication.getInstance().getExtruderManager().getUsedExtruderStacks()[0]
        initial_extruder_nr = initial_extruder_stack.getProperty("extruder_nr", "value")
        result["initial_extruder_nr"] = initial_extruder_nr

        return result

    def _buildGlicerConfigMessage(self, stack: ContainerStack) -> None:
        settings = self._buildReplacementTokens(stack)

        # Pre-compute material material_bed_temp_prepend and material_print_temp_prepend
        start_gcode = settings["machine_start_gcode"]
        bed_temperature_settings = ["material_bed_temperature", "material_bed_temperature_layer_0"]
        pattern = r"\{(%s)(,\s?\w+)?\}" % "|".join(bed_temperature_settings) # match {setting} as well as {setting, extruder_nr}
        settings["material_bed_temp_prepend"] = re.search(pattern, start_gcode) == None
        print_temperature_settings = ["material_print_temperature", "material_print_temperature_layer_0", "default_material_print_temperature", "material_initial_print_temperature", "material_final_print_temperature", "material_standby_temperature"]
        pattern = r"\{(%s)(,\s?\w+)?\}" % "|".join(print_temperature_settings) # match {setting} as well as {setting, extruder_nr}
        settings["material_print_temp_prepend"] = re.search(pattern, start_gcode) == None

        # Replace the setting tokens in start and end g-code.
        # Use values from the first used extruder by default so we get the expected temperatures
        initial_extruder_stack = SteSlicerApplication.getInstance().getExtruderManager().getUsedExtruderStacks()[0]
        initial_extruder_nr = initial_extruder_stack.getProperty("extruder_nr", "value")

        settings["machine_start_gcode"] = self._expandGcodeTokens(settings["machine_start_gcode"], initial_extruder_nr)
        settings["machine_end_gcode"] = self._expandGcodeTokens(settings["machine_end_gcode"], initial_extruder_nr)

        temp_config = tempfile.NamedTemporaryFile('w', delete=False, encoding='Windows-1251')
        self._generateGlicerConfig(temp_config.name, settings)

        self._slice_message.append('-c')
        self._slice_message.append(temp_config.name)

    def _generateGlicerConfig(self, filename: str, settings: Dict) -> None:
        root = eltree.Element("root")
        normalize = "normalize_when_load"
        sub = eltree.SubElement(root, "param", attrib={'NAME': normalize, 'PARAM': ''})
        sub.text = "0"
        for region, params in params_dict.items():
            for name, value in params.items():
                sub = eltree.SubElement(root, "param", attrib={'NAME': name, 'REGION': region, 'PARAM': ''})
                setting_value = settings.get(value.get("stack_key", ""), None)
                if setting_value is not None:
                    if isinstance(setting_value, bool):
                        if setting_value:
                            setting_value = "1"
                        else:
                            setting_value = "0"
                    if name in ["rsize", "first_offset", "last_offset", "support_base_r"]:
                        setting_value /= 2
                        if name == "support_base_r":
                            setting_value += settings.get("cylindrical_layer_height", 0.2)
                        if name == "first_offset" and region =="GCodeSupport":
                            setting_value = settings.get("support_first_offset")
                    if name in ["upskin_width", "downskin_width"]:
                       setting_value = setting_value if setting_value < 100 else 100
                    if name == "supportangle":
                        supports_enabled = settings.get("support_enable_cylindrical", False)
                        setting_value = 90 - setting_value if supports_enabled else "0"
                    if name == "perimeter_count":
                        printing_mode = settings.get("printing_mode", "classic")
                        infill_pattern = settings.get("infill_pattern", "lines")
                        if printing_mode in ["spherical", "spherical_full"]:
                            setting_value = -1
                    if name == "infill_round_double":
                        if setting_value == "grid":
                            setting_value = "1"
                        elif setting_value == "concentric":
                            setting_value = "2"
                        else:
                            setting_value = "0"
                    if name == "fill_perimeter_gaps":
                        if setting_value == "nowhere":
                            setting_value = "0"
                        elif setting_value == "everywhere":
                            setting_value = "1"
                        else:
                            setting_value = "1"
                    if name == "r_start":
                        setting_value = (settings.get("cylindrical_mode_base_diameter")-settings.get("cylindrical_mode_overlap"))/2
                    if name == "r_step0":
                        setting_value = settings.get("cylindrical_layer_height_0")
                    if name == "3d_slicer_sweep_type":
                        setting_value = "0" if settings.get("printing_mode") in ["cylindrical", "cylindrical_full"] else "1"
                    if name == "round":
                        setting_value = "1" if settings.get("printing_mode") in ["cylindrical","cylindrical_full"] else "10"
                else:
                    setting_value = value.get("default_value", "")
                    if name == "support_base_r":
                        printing_mode = settings.get("printing_mode", "classic")
                        if printing_mode in ["spherical", "spherical_full"]:
                            setting_value = 0
                    if name == "support_model_delta_round":
                        setting_value = settings.get("support_z_distance", 0.1) / settings.get("cylindrical_layer_height", 0.1)
                    if name == "threads_round":
                        setting_value = os.cpu_count()

                sub.text = setting_value.__str__()
                Job.yieldThread()
        settings_string = eltree.tostring(root, encoding='Windows-1251').decode("Windows-1251")
        with open(filename, mode='w') as f:
            f.write(settings_string)

    def _buildGlobalSettingsMessage(self, stack: ContainerStack) -> None:
        settings = self._buildReplacementTokens(stack)

        # Pre-compute material material_bed_temp_prepend and material_print_temp_prepend
        start_gcode = settings["machine_start_gcode"]
        bed_temperature_settings = ["material_bed_temperature", "material_bed_temperature_layer_0"]
        pattern = r"\{(%s)(,\s?\w+)?\}" % "|".join(
            bed_temperature_settings)  # match {setting} as well as {setting, extruder_nr}
        settings["material_bed_temp_prepend"] = re.search(pattern, start_gcode) == None
        print_temperature_settings = ["material_print_temperature", "material_print_temperature_layer_0",
                                      "default_material_print_temperature", "material_initial_print_temperature",
                                      "material_final_print_temperature", "material_standby_temperature"]
        pattern = r"\{(%s)(,\s?\w+)?\}" % "|".join(
            print_temperature_settings)  # match {setting} as well as {setting, extruder_nr}
        settings["material_print_temp_prepend"] = re.search(pattern, start_gcode) == None

        # Replace the setting tokens in start and end g-code.
        # Use values from the first used extruder by default so we get the expected temperatures
        initial_extruder_stack = SteSlicerApplication.getInstance().getExtruderManager().getUsedExtruderStacks()[0]
        initial_extruder_nr = initial_extruder_stack.getProperty("extruder_nr", "value")

        settings["machine_start_gcode"] = self._expandGcodeTokens(settings["machine_start_gcode"], initial_extruder_nr)
        settings["machine_middle_gcode"] = self._expandGcodeTokens(settings["machine_middle_gcode"], initial_extruder_nr)
        settings["machine_end_gcode"] = self._expandGcodeTokens(settings["machine_end_gcode"], initial_extruder_nr)

        printing_mode = settings["printing_mode"]
        if printing_mode in ["cylindrical", "cylindrical_full","spherical", "spherical_full", "conical_full", "conical"]:
            settings["infill_extruder_nr"] = settings["cylindrical_infill_extruder_nr"]
            settings["speed_infill"] = settings["speed_infill_cylindrical"]
            settings["speed_wall_0"] = settings["speed_wall_0_cylindrical"]
            settings["speed_wall_x"] = settings["speed_wall_x_cylindrical"]
            settings["speed_roofing"] = settings["speed_roofing_cylindrical"]
            settings["speed_topbottom"] = settings["speed_topbottom_cylindrical"]
            settings["speed_support_infill"] = settings["speed_support_infill_cylindrical"]
            settings["speed_travel"] = settings["speed_travel_cylindrical"]
            settings["speed_print_layer_0"] = settings["speed_print_layer_0_cylindrical"]
            settings["speed_travel_layer_0"] = settings["speed_travel_layer_0_cylindrical"]

            settings["cool_fan_enabled"] = settings["cool_fan_enabled_cylindrical"]
            settings["cool_fan_speed_min"] = settings["cool_fan_speed_min_cylindrical"]
            settings["cool_fan_speed_max"] = settings["cool_fan_speed_max_cylindrical"]

            settings["fiber_infill_extruder_nr"] = settings["cylindrical_fiber_infill_extruder_nr"]

            settings["layer_height_0"] = settings["cylindrical_layer_height_0"]

            settings["magic_spiralize"] = False



        # Add all sub-messages for each individual setting.
        for key, value in settings.items():
            setting_message = self._arcus_message.getMessage("global_settings").addRepeatedMessage("settings")
            setting_message.name = key
            setting_message.value = str(value).encode("utf-8")
            Job.yieldThread()

    def _buildGlobalInheritsStackMessage(self, stack: ContainerStack) -> None:
        for key in stack.getAllKeys():
            extruder_position = int(round(float(stack.getProperty(key, "limit_to_extruder"))))
            if extruder_position >= 0:  # Set to a specific extruder.
                setting_extruder = self._arcus_message.addRepeatedMessage("limit_to_extruder")
                setting_extruder.name = key
                setting_extruder.extruder = extruder_position
            Job.yieldThread()

    def _handlePerObjectSettings(self, node: SteSlicerSceneNode, message: Arcus.PythonMessage):
        stack = node.callDecoration("getStack")

        # Check if the node has a stack attached to it and the stack has any settings in the top container.
        if not stack:
            return

        # Check all settings for relations, so we can also calculate the correct values for dependent settings.
        top_of_stack = stack.getTop()  # Cache for efficiency.
        changed_setting_keys = top_of_stack.getAllKeys()

        # Add all relations to changed settings as well.
        for key in top_of_stack.getAllKeys():
            instance = top_of_stack.getInstance(key)
            self._addRelations(changed_setting_keys, instance.definition.relations)
            Job.yieldThread()

        # Ensure that the engine is aware what the build extruder is.
        changed_setting_keys.add("extruder_nr")

        # Get values for all changed settings
        for key in changed_setting_keys:
            setting = message.addRepeatedMessage("settings")
            setting.name = key
            extruder = int(round(float(stack.getProperty(key, "limit_to_extruder"))))

            # Check if limited to a specific extruder, but not overridden by per-object settings.
            if extruder >= 0 and key not in changed_setting_keys:
                limited_stack = ExtruderManager.getInstance().getActiveExtruderStacks()[extruder]
            else:
                limited_stack = stack

            setting.value = str(limited_stack.getProperty(key, "value")).encode("utf-8")

            Job.yieldThread()

    def _addRelations(self, relations_set: Set[str], relations: List[SettingRelation]):
        for relation in filter(lambda r: r.role == "value" or r.role == "limit_to_extruder", relations):
            if relation.type == RelationType.RequiresTarget:
                continue

            relations_set.add(relation.target.key)
            self._addRelations(relations_set, relation.target.relations)

    def _buildExtruderMessage(self, stack: ContainerStack) -> None:
        message = self._arcus_message.addRepeatedMessage("extruders")
        message.id = int(stack.getMetaDataEntry("position"))

        settings = self._buildReplacementTokens(stack)

        # Also send the material GUID. This is a setting in fdmprinter, but we have no interface for it.
        settings["material_guid"] = stack.material.getMetaDataEntry("GUID", "")

        # Replace the setting tokens in start and end g-code.
        extruder_nr = stack.getProperty("extruder_nr", "value")
        settings["machine_extruder_start_code"] = self._expandGcodeTokens(settings["machine_extruder_start_code"], extruder_nr)
        settings["machine_extruder_end_code"] = self._expandGcodeTokens(settings["machine_extruder_end_code"], extruder_nr)
        settings["machine_fiber_cut_code"] = self._expandGcodeTokens(settings["machine_fiber_cut_code"], extruder_nr)
        settings["machine_fiber_prime_code"] = self._expandGcodeTokens(settings["machine_fiber_prime_code"], extruder_nr)

        for key, value in settings.items():
            # Do not send settings that are not settable_per_extruder.
            if not stack.getProperty(key, "settable_per_extruder"):
                continue
            setting = message.getMessage("settings").addRepeatedMessage("settings")
            setting.name = key
            setting.value = str(value).encode("utf-8")
            Job.yieldThread()

    def getQuickCsgCommand(self) -> List[str]:
        executable_name = "occ-csg.exe"
        default_engine_location = executable_name
        if os.path.exists(os.path.join(SteSlicerApplication.getInstallPrefix(), "bin", executable_name)):
            default_engine_location = os.path.join(SteSlicerApplication.getInstallPrefix(), "bin", executable_name)
        if not default_engine_location:
            raise EnvironmentError("Could not find OCC CSG")

        Logger.log("i", "Found Quick CSG at: %s", default_engine_location)
        default_engine_location = os.path.abspath(default_engine_location)
        return [default_engine_location]<|MERGE_RESOLUTION|>--- conflicted
+++ resolved
@@ -107,17 +107,14 @@
             "stack_key": "",
             "default_value": 1
         },
-<<<<<<< HEAD
         "3d_slice_type": {
             "stack_key": "",
             "default_value": 1
-        }
-=======
+        },
         "round_segments": {
             "stack_key": "cylindrical_round_segments",
             "default_value": 64
         },
->>>>>>> dd82f35a
     },
     "GCode": {
         "cli_quality": {
